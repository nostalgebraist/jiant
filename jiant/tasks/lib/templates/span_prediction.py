from abc import ABC

import numpy as np
import torch
from dataclasses import dataclass
from typing import List, Tuple

<<<<<<< HEAD
from jiant.shared.model_resolution import resolve_is_lower_case
=======
import jiant.shared.model_resolution as model_resolution
>>>>>>> 4c953317
from jiant.tasks.core import (
    Task,
    TaskTypes,
    BaseExample,
    BaseTokenizedExample,
    BaseDataRow,
    BatchMixin,
)
from jiant.tasks.lib.templates.shared import (
    create_input_set_from_tokens_and_segments,
    add_cls_token,
)
from jiant.tasks.utils import truncate_sequences, pad_to_max_seq_length
from jiant.utils.retokenize import TokenAligner


@dataclass
class Example(BaseExample):

    guid: str
    passage: str
    question: str
    answer: str
    answer_char_span: (int, int)

    def tokenize(self, tokenizer):
<<<<<<< HEAD
        passage = self.passage.lower() if tokenizer.do_lower_case else self.passage
        passage_tokens = tokenizer.tokenize(passage)

        token_aligner = TokenAligner(source=passage, target=passage_tokens)

=======
        passage = (
            self.passage.lower()
            if model_resolution.resolve_is_lower_case(tokenizer=tokenizer)
            else self.passage
        )
        passage_tokens = tokenizer.tokenize(passage)
        token_aligner = TokenAligner(source=passage, target=passage_tokens)
>>>>>>> 4c953317
        answer_token_span = token_aligner.project_char_to_token_span(
            self.answer_char_span[0], self.answer_char_span[1], inclusive=True
        )

        return TokenizedExample(
            guid=self.guid,
            passage=passage_tokens,
            question=tokenizer.tokenize(self.question),
            answer_str=self.answer,
            passage_str=passage,
            answer_token_span=answer_token_span,
            token_idx_to_char_idx_map=token_aligner.source_char_idx_to_target_token_idx.T,
        )


@dataclass
class TokenizedExample(BaseTokenizedExample):
    guid: str
    passage: List[str]
    question: List[str]
    answer_str: str
    passage_str: str
    answer_token_span: Tuple[int, int]
    token_idx_to_char_idx_map: np.ndarray

    def featurize(self, tokenizer, feat_spec):

        if feat_spec.sep_token_extra:
            maybe_extra_sep = [tokenizer.sep_token]
            maybe_extra_sep_segment_id = [feat_spec.sequence_a_segment_id]
            special_tokens_count = 4  # CLS, SEP-SEP, SEP
        else:
            maybe_extra_sep = []
            maybe_extra_sep_segment_id = []
            special_tokens_count = 3  # CLS, SEP, SEP

        passage, question = truncate_sequences(
            tokens_ls=[self.passage, self.question],
            max_length=feat_spec.max_seq_length - special_tokens_count,
        )
        assert (
            len(passage) >= self.answer_token_span[1]
        ), f"Answer span {self.answer_token_span} truncated, please raise max_seq_length."
        unpadded_inputs = add_cls_token(
            unpadded_tokens=(
                passage + [tokenizer.sep_token] + maybe_extra_sep + question + [tokenizer.sep_token]
            ),
            unpadded_segment_ids=(
                [feat_spec.sequence_a_segment_id] * (len(passage) + 1)
                + maybe_extra_sep_segment_id
                + [feat_spec.sequence_b_segment_id] * (len(question) + 1)
            ),
            tokenizer=tokenizer,
            feat_spec=feat_spec,
        )
        gt_span_idxs = list(map(lambda x: x + unpadded_inputs.cls_offset, self.answer_token_span))
        input_set = create_input_set_from_tokens_and_segments(
            unpadded_tokens=unpadded_inputs.unpadded_tokens,
            unpadded_segment_ids=unpadded_inputs.unpadded_segment_ids,
            tokenizer=tokenizer,
            feat_spec=feat_spec,
        )
        pred_span_mask = pad_to_max_seq_length(
            ls=[0] * unpadded_inputs.cls_offset + [1] * len(passage),
            max_seq_length=feat_spec.max_seq_length,
            pad_idx=0,
            pad_right=not feat_spec.pad_on_left,
        )
        token_idx_to_char_idx_start = pad_to_max_seq_length(
            ls=[-1] * unpadded_inputs.cls_offset
            + (self.token_idx_to_char_idx_map > 0).argmax(axis=1).tolist()[: len(passage)],
            max_seq_length=feat_spec.max_seq_length,
            pad_idx=-1,
            pad_right=not feat_spec.pad_on_left,
        )
        token_idx_to_char_idx_end = pad_to_max_seq_length(
            ls=[-1] * unpadded_inputs.cls_offset
            + self.token_idx_to_char_idx_map.cumsum(axis=1).argmax(axis=1).tolist()[: len(passage)],
            max_seq_length=feat_spec.max_seq_length,
            pad_idx=-1,
            pad_right=not feat_spec.pad_on_left,
        )
        # When there are multiple greatest elements, argmax will return the index of the first one.
        # So, (x > 0).argmax() will return the index of the first non-zero element in an array,
        # token_idx_to_char_idx_start is computed in this way to map each token index to the
        # beginning char index of that token. On the other side, x.cumsum().argmax() will return
        # the index of the last non-zero element in an array, token_idx_to_char_idx_end is
        # computed in this way to map each token index to ending char index.
        # Once the model predict a span over the token index, these to mapping will help to project
        # the span back to char index, and slice the predicted answer string from the input text.

        return DataRow(
            guid=self.guid,
            input_ids=np.array(input_set.input_ids),
            input_mask=np.array(input_set.input_mask),
            segment_ids=np.array(input_set.segment_ids),
            gt_span_str=self.answer_str,
            gt_span_idxs=np.array(gt_span_idxs),
            selection_str=self.passage_str,
            selection_token_mask=np.array(pred_span_mask),
            token_idx_to_char_idx_start=np.array(token_idx_to_char_idx_start),
            token_idx_to_char_idx_end=np.array(token_idx_to_char_idx_end),
        )


@dataclass
class DataRow(BaseDataRow):
    guid: str
    input_ids: np.ndarray
    input_mask: np.ndarray
    segment_ids: np.ndarray
    gt_span_str: str
    gt_span_idxs: np.ndarray
    selection_str: str
    selection_token_mask: np.ndarray
    token_idx_to_char_idx_start: np.ndarray
    token_idx_to_char_idx_end: np.ndarray


@dataclass
class Batch(BatchMixin):
    guid: List[str]
    input_ids: torch.LongTensor
    input_mask: torch.LongTensor
    segment_ids: torch.LongTensor
    gt_span_str: List[str]
    gt_span_idxs: torch.LongTensor
    selection_str: List[str]
    selection_token_mask: torch.LongTensor
    token_idx_to_char_idx_start: torch.LongTensor
    token_idx_to_char_idx_end: torch.LongTensor


class AbstractSpanPredictionTask(Task, ABC):
    Example = Example
    TokenizedExample = TokenizedExample
    DataRow = DataRow
    Batch = Batch
    TASK_TYPE = TaskTypes.SPAN_PREDICTION<|MERGE_RESOLUTION|>--- conflicted
+++ resolved
@@ -5,11 +5,7 @@
 from dataclasses import dataclass
 from typing import List, Tuple
 
-<<<<<<< HEAD
-from jiant.shared.model_resolution import resolve_is_lower_case
-=======
 import jiant.shared.model_resolution as model_resolution
->>>>>>> 4c953317
 from jiant.tasks.core import (
     Task,
     TaskTypes,
@@ -36,13 +32,6 @@
     answer_char_span: (int, int)
 
     def tokenize(self, tokenizer):
-<<<<<<< HEAD
-        passage = self.passage.lower() if tokenizer.do_lower_case else self.passage
-        passage_tokens = tokenizer.tokenize(passage)
-
-        token_aligner = TokenAligner(source=passage, target=passage_tokens)
-
-=======
         passage = (
             self.passage.lower()
             if model_resolution.resolve_is_lower_case(tokenizer=tokenizer)
@@ -50,7 +39,6 @@
         )
         passage_tokens = tokenizer.tokenize(passage)
         token_aligner = TokenAligner(source=passage, target=passage_tokens)
->>>>>>> 4c953317
         answer_token_span = token_aligner.project_char_to_token_span(
             self.answer_char_span[0], self.answer_char_span[1], inclusive=True
         )

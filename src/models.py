'''Core model and functions for building it.'''
import os
import sys
import math
import copy
import json
import logging as log

import torch
import torch.nn as nn
import numpy as np
import torch.nn.functional as F
from torch.autograd import Variable
from sklearn.metrics import mean_squared_error

from allennlp.common import Params
from allennlp.modules import Elmo, Seq2SeqEncoder, SimilarityFunction, TimeDistributed
from allennlp.nn import util
from allennlp.modules.token_embedders import Embedding, TokenCharactersEncoder
from allennlp.modules.seq2vec_encoders import CnnEncoder
from allennlp.modules.seq2seq_encoders import Seq2SeqEncoder as s2s_e
from allennlp.modules.seq2seq_encoders import StackedSelfAttentionEncoder
from allennlp.training.metrics import Average

from .allennlp_mods.elmo_text_field_embedder import ElmoTextFieldEmbedder, ElmoTokenEmbedderWrapper
from .utils.utils import assert_for_log, get_batch_utilization, \
    get_batch_size, get_elmo_mixing_weights, maybe_make_dir
from .utils import config

from .preprocess import parse_task_list_arg, get_tasks

from .tasks.tasks import CCGTaggingTask, ClassificationTask, CoLATask, CoLAAnalysisTask, \
    GroundedSWTask, GroundedTask, MultiNLIDiagnosticTask, PairClassificationTask, \
    PairOrdinalRegressionTask, PairRegressionTask, RankingTask, \
    RegressionTask, SequenceGenerationTask, SingleClassificationTask, SSTTask, STSBTask, \
    TaggingTask, WeakGroundedTask, JOCITask
from .tasks.lm import LanguageModelingTask
from .tasks.mt import MTTask, RedditSeq2SeqTask, Wiki103Seq2SeqTask
from .tasks.edge_probing import EdgeProbingTask

from .modules.modules import SentenceEncoder, BoWSentEncoder, \
    AttnPairEncoder, MaskedStackedSelfAttentionEncoder, \
    BiLMEncoder, ElmoCharacterEncoder, Classifier, Pooler, \
    SingleClassifier, PairClassifier, CNNEncoder, \
    NullPhraseLayer
from .modules.edge_probing import EdgeClassifierModule
from .modules.seq2seq_decoder import Seq2SeqDecoder

# Elmo stuff
# Look in $ELMO_SRC_DIR (e.g. /usr/share/jsalt/elmo) or download from web
ELMO_OPT_NAME = "elmo_2x4096_512_2048cnn_2xhighway_options.json"
ELMO_WEIGHTS_NAME = "elmo_2x4096_512_2048cnn_2xhighway_weights.hdf5"
ELMO_SRC_DIR = (os.getenv("ELMO_SRC_DIR") or
                "https://s3-us-west-2.amazonaws.com/allennlp/models/elmo/2x4096_512_2048cnn_2xhighway/")
ELMO_OPT_PATH = os.path.join(ELMO_SRC_DIR, ELMO_OPT_NAME)
ELMO_WEIGHTS_PATH = os.path.join(ELMO_SRC_DIR, ELMO_WEIGHTS_NAME)

def build_sent_encoder(args, vocab, d_emb, tasks, embedder, cove_layer):
    # Build single sentence encoder: the main component of interest
    # Need special handling for language modeling
    # Note: sent_enc is expected to apply dropout to its input _and_ output if needed.
    tfm_params = Params({'input_dim': d_emb, 'hidden_dim': args.d_hid,
                         'projection_dim': args.d_tproj,
                         'feedforward_hidden_dim': args.d_ff,
                         'num_layers': args.n_layers_enc,
                         'num_attention_heads': args.n_heads})
    rnn_params = Params({'input_size': d_emb, 'bidirectional': True,
                         'hidden_size': args.d_hid, 'num_layers': args.n_layers_enc})
    # Make sentence encoder
    if any(isinstance(task, LanguageModelingTask) for task in tasks) or \
            args.sent_enc == 'bilm':
        assert_for_log(args.sent_enc in ['rnn', 'bilm'], "Only RNNLM supported!")
        if args.elmo:
            assert_for_log(args.elmo_chars_only, "LM with full ELMo not supported")
        bilm = BiLMEncoder(d_emb, args.d_hid, args.d_hid, args.n_layers_enc)
        sent_encoder = SentenceEncoder(vocab, embedder, args.n_layers_highway,
                                       bilm, skip_embs=args.skip_embs,
                                       dropout=args.dropout,
                                       sep_embs_for_skip=args.sep_embs_for_skip,
                                       cove_layer=cove_layer)
        d_sent = 2 * args.d_hid
        log.info("Using BiLM architecture for shared encoder!")
    elif args.sent_enc == 'bow':
        sent_encoder = BoWSentEncoder(vocab, embedder)
        log.info("Using BoW architecture for shared encoder!")
        assert_for_log(
            not args.skip_embs,
            "Skip connection not currently supported with `bow` encoder.")
        d_sent = d_emb
    elif args.sent_enc == 'rnn':
        sent_rnn = s2s_e.by_name('lstm').from_params(copy.deepcopy(rnn_params))
        sent_encoder = SentenceEncoder(
            vocab,
            embedder,
            args.n_layers_highway,
            sent_rnn,
            skip_embs=args.skip_embs,
            dropout=args.dropout,
            sep_embs_for_skip=args.sep_embs_for_skip,
            cove_layer=cove_layer)
        d_sent = 2 * args.d_hid
        log.info("Using BiLSTM architecture for shared encoder!")
    elif args.sent_enc == 'transformer':
        transformer = StackedSelfAttentionEncoder.from_params(copy.deepcopy(tfm_params))
        sent_encoder = SentenceEncoder(vocab, embedder, args.n_layers_highway,
                                       transformer, dropout=args.dropout,
                                       skip_embs=args.skip_embs,
                                       cove_layer=cove_layer,
                                       sep_embs_for_skip=args.sep_embs_for_skip)
        log.info("Using Transformer architecture for shared encoder!")
    elif args.sent_enc == 'null':
        # Expose word representation layer (GloVe, ELMo, etc.) directly.
        assert_for_log(args.skip_embs, f"skip_embs must be set for "
                       "'{args.sent_enc}' encoder")
        phrase_layer = NullPhraseLayer(rnn_params['input_size'])
        sent_encoder = SentenceEncoder(vocab, embedder, args.n_layers_highway,
                                       phrase_layer, skip_embs=args.skip_embs,
                                       dropout=args.dropout,
                                       sep_embs_for_skip=args.sep_embs_for_skip,
                                       cove_layer=cove_layer)
        d_sent = 0  # skip connection added below
        log.info("No shared encoder (just using word embeddings)!")
    else:
        assert_for_log(False, "No valid sentence encoder specified.")
    return sent_encoder, d_sent

def build_model(args, vocab, pretrained_embs, tasks):
    '''
    Build model according to args
    Returns: model which has attributes set in it with the attrbutes.
    '''

    # Build embeddings.
    if args.openai_transformer:
        # Note: incompatible with other embedders, but logic in preprocess.py
        # should prevent these from being enabled anyway.
        from .openai_transformer_lm.utils import OpenAIEmbedderModule
        log.info("Using OpenAI transformer model; skipping other embedders.")
        cove_layer = None
        embedder = OpenAIEmbedderModule(args) # Here, this uses openAIEmbedder.
        d_emb = embedder.get_output_dim()
    elif args.use_bert:
        # Note: incompatible with other embedders, but logic in preprocess.py
        # should prevent these from being enabled anyway.
        from .bert.utils import BertEmbedderModule
        log.info(f"Using BERT model ({args.bert_model_name}); skipping other embedders.")
        cove_layer = None
        # Set PYTORCH_PRETRAINED_BERT_CACHE environment variable to an existing
        # cache; see
        # https://github.com/huggingface/pytorch-pretrained-BERT/blob/master/pytorch_pretrained_bert/file_utils.py
        bert_cache_dir = os.getenv("PYTORCH_PRETRAINED_BERT_CACHE",
                                   os.path.join(args.exp_dir, "bert_cache"))
        maybe_make_dir(bert_cache_dir)
        embedder = BertEmbedderModule(args, cache_dir=bert_cache_dir)
        d_emb = embedder.get_output_dim()
    else:
        # Default case, used for ELMo, CoVe, word embeddings, etc.
        d_emb, embedder, cove_layer = build_embeddings(args, vocab,
                                                       tasks, pretrained_embs)
    d_sent_input = args.d_hid

    sent_encoder = build_sent_encoder(args, vocab, d_emb, tasks, embedder, cove_layer)

    sent_encoder, d_sent_output = build_sent_encoder(args, vocab, d_emb, tasks, embedder, cove_layer)
    # d_task_input is the input dimension of the task-specific module
    # set skip_emb = 1 if you want to concatenate the encoder input with encoder output to pass
    # into task specific module.
    d_task_input = d_sent_output + (args.skip_embs * d_emb)

    # Build model and classifiers
    model = MultiTaskModel(args, sent_encoder, vocab)
    build_task_modules(args, tasks, model, d_task_input, d_emb, embedder, vocab)
    model = model.cuda() if args.cuda >= 0 else model
    log.info(model)
    param_count = 0
    trainable_param_count = 0
    for name, param in model.named_parameters():
        param_count += np.prod(param.size())
        if param.requires_grad:
            trainable_param_count += np.prod(param.size())
            log.info(">> Trainable param %s: %s = %d", name,
                     str(param.size()), np.prod(param.size()))
    log.info("Total number of parameters: {ct:d} ({ct:g})".format(ct=param_count))
    log.info("Number of trainable parameters: {ct:d} ({ct:g})".format(
        ct=trainable_param_count))
    return model


def get_task_whitelist(args):
    """Filters tasks so that we only build models that we will use, meaning we only
    build models for train tasks and for classifiers of eval tasks"""
    eval_task_names = parse_task_list_arg(args.target_tasks)
    eval_clf_names = []
    for task_name in eval_task_names:
        override_clf = config.get_task_attr(args, task_name, 'use_classifier')
        if override_clf == 'none' or override_clf is None:
            eval_clf_names.append(task_name)
        else:
            eval_clf_names.append(override_clf)
    train_task_names = parse_task_list_arg(args.pretrain_tasks)
    log.info("Whitelisting train tasks=%s, eval_clf_tasks=%s",
             str(train_task_names), str(eval_clf_names))
    return train_task_names, eval_clf_names


def build_embeddings(args, vocab, tasks, pretrained_embs=None):
    ''' Build embeddings according to options in args '''
    d_emb, d_char = 0, args.d_char

    token_embedders = {}
    # Word embeddings
    n_token_vocab = vocab.get_vocab_size('tokens')
    if args.word_embs != 'none':
        if args.word_embs in ['glove', 'fastText'] and pretrained_embs is not None:
            word_embs = pretrained_embs
            assert word_embs.size()[0] == n_token_vocab
            d_word = word_embs.size()[1]
            log.info("\tUsing pre-trained word embeddings: %s",
                     str(word_embs.size()))
        elif args.word_embs == "scratch":
            log.info("\tTraining word embeddings from scratch.")
            d_word = args.d_word
            word_embs = nn.Embedding(n_token_vocab, d_word).weight
        else:
            raise Exception('Not a valid type of word emb. Set to none for elmo.')

        embeddings = Embedding(num_embeddings=n_token_vocab, embedding_dim=d_word,
                               weight=word_embs, trainable=(args.embeddings_train == 1),
                               padding_index=vocab.get_token_index('@@PADDING@@'))
        token_embedders["words"] = embeddings
        d_emb += d_word
    else:
        embeddings = None
        log.info("\tNot using word embeddings!")

    # Handle cove
    cove_layer = None
    if args.cove:
        assert embeddings is not None
        assert args.word_embs == "glove", "CoVe requires GloVe embeddings."
        assert d_word == 300, "CoVe expects 300-dimensional GloVe embeddings."
        try:
            from .modules.cove.cove import MTLSTM as cove_lstm
            # Have CoVe do an internal GloVe lookup, but don't add residual.
            # We'll do this manually in modules.py; see
            # SentenceEncoder.forward().
            cove_layer = cove_lstm(n_vocab=n_token_vocab,
                                   vectors=embeddings.weight.data)
            # Control whether CoVe is trainable.
            for param in cove_layer.parameters():
                param.requires_grad = bool(args.cove_fine_tune)
            d_emb += 600  # 300 x 2 for biLSTM activations
            log.info("\tUsing CoVe embeddings!")
        except ImportError as e:
            log.info("Failed to import CoVe!")
            raise e

    # Character embeddings
    if args.char_embs:
        log.info("\tUsing character embeddings!")
        char_embeddings = Embedding(vocab.get_vocab_size('chars'), d_char)
        filter_sizes = tuple([int(i) for i in args.char_filter_sizes.split(',')])
        char_encoder = CnnEncoder(d_char, num_filters=args.n_char_filters,
                                  ngram_filter_sizes=filter_sizes,
                                  output_dim=d_char)
        char_embedder = TokenCharactersEncoder(char_embeddings, char_encoder,
                                               dropout=args.dropout_embs)
        d_emb += d_char
        token_embedders["chars"] = char_embedder
    else:
        log.info("\tNot using character embeddings!")

    # If we want separate ELMo scalar weights (a different ELMo representation for each classifier,
    # then we need count and reliably map each classifier to an index used by
    # allennlp internal ELMo.
    if args.sep_embs_for_skip:
        # Determine a deterministic list of classifier names to use for each task.
        classifiers = sorted(set(map(lambda x: x._classifier_name, tasks)))
        # Reload existing classifier map, if it exists.
        classifier_save_path = args.run_dir + "/classifier_task_map.json"
        if os.path.isfile(classifier_save_path):
            loaded_classifiers = json.load(open(args.run_dir + "/classifier_task_map.json", 'r'))
        else:
            # No file exists, so assuming we are just starting to pretrain. If pretrain is to be
            # skipped, then there's a way to bypass this assertion by explicitly allowing for a missing
            # classiifer task map.
            assert_for_log(args.do_pretrain or args.allow_missing_task_map,
                           "Error: {} should already exist.".format(classifier_save_path))
            if args.allow_missing_task_map:
                log.warning("Warning: classifier task map not found in model"
                            " directory. Creating a new one from scratch.")
            loaded_classifiers = {"@pretrain@": 0}  # default is always @pretrain@
        # Add the new tasks and update map, keeping the internal ELMo index consistent.
        max_number_classifiers = max(loaded_classifiers.values())
        offset = 1
        for classifier in classifiers:
            if classifier not in loaded_classifiers:
                loaded_classifiers[classifier] = max_number_classifiers + offset
                offset += 1
        log.info("Classifiers:{}".format(loaded_classifiers))
        open(classifier_save_path, 'w+').write(json.dumps(loaded_classifiers))
        # Every index in classifiers needs to correspond to a valid ELMo output representation.
        num_reps = 1 + max(loaded_classifiers.values())
    else:
        # All tasks share the same scalars.
        # Not used if self.elmo_chars_only = 1 (i.e. no elmo)
        loaded_classifiers = {"@pretrain@": 0}
        num_reps = 1
    if args.elmo:
        log.info("Loading ELMo from files:")
        log.info("ELMO_OPT_PATH = %s", ELMO_OPT_PATH)
        if args.elmo_chars_only:
            log.info("\tUsing ELMo character CNN only!")
            log.info("ELMO_WEIGHTS_PATH = %s", ELMO_WEIGHTS_PATH)
            elmo_embedder = ElmoCharacterEncoder(options_file=ELMO_OPT_PATH,
                                                 weight_file=ELMO_WEIGHTS_PATH,
                                                 requires_grad=False)
            d_emb += 512
        else:
            log.info("\tUsing full ELMo! (separate scalars/task)")
            if args.elmo_weight_file_path != 'none':
                assert os.path.exists(args.elmo_weight_file_path), "ELMo weight file path \"" + \
                    args.elmo_weight_file_path + "\" does not exist."
                weight_file = args.elmo_weight_file_path
            else:
                weight_file = ELMO_WEIGHTS_PATH
            log.info("ELMO_WEIGHTS_PATH = %s", weight_file)
            elmo_embedder = ElmoTokenEmbedderWrapper(
                options_file=ELMO_OPT_PATH,
                weight_file=weight_file,
                num_output_representations=num_reps,
                # Dropout is added by the sentence encoder later.
                dropout=0.)
            d_emb += 1024

        token_embedders["elmo"] = elmo_embedder

    # Wrap ELMo and other embedders, and concatenates the resulting
    # representations alone the last (vector) dimension.
    embedder = ElmoTextFieldEmbedder(token_embedders, loaded_classifiers,
                                     elmo_chars_only=args.elmo_chars_only,
                                     sep_embs_for_skip=args.sep_embs_for_skip)

    assert d_emb, "You turned off all the embeddings, ya goof!"
    return d_emb, embedder, cove_layer

def build_task_modules(args, tasks, model, d_sent, d_emb, embedder, vocab):
    """
        This function gets the task-specific parameters and builds
        the task-specific modules.
    """
    if args.is_probing_task:
        # TODO: move this logic to preprocess.py;
        # current implementation reloads MNLI data, which is slow.
        train_task_whitelist, eval_task_whitelist = get_task_whitelist(args)
        tasks_to_build, _, _ = get_tasks(train_task_whitelist,
                                         eval_task_whitelist,
                                         args.max_seq_len,
                                         path=args.data_dir,
                                         scratch_path=args.exp_dir)
    else:
        tasks_to_build = tasks

    # Attach task-specific params.
    for task in set(tasks + tasks_to_build):
        task_params = get_task_specific_params(args, task.name)
        log.info("\tTask '%s' params: %s", task.name,
                 json.dumps(task_params.as_dict(), indent=2))
        # Store task-specific params in case we want to access later
        setattr(model, '%s_task_params' % task.name, task_params)

    # Actually construct modules.
    for task in tasks_to_build:
        # If the name of the task is different than the classifier it should use
        # then skip the module creation.
        if task.name != model._get_task_params(task.name).get('use_classifier', task.name):
            log.info("Name of the task is different than the classifier it should use")
            continue
        build_task_specific_modules(task, model, d_sent, d_emb, vocab, embedder, args)

def build_task_specific_modules(task, model, d_sent, d_emb, vocab, embedder, args):
    ''' Build task-specific components for a task and add them to model.
        These include decoders, linear layers for linear models.
     '''
    task_params = model._get_task_params(task.name)
    if isinstance(task, SingleClassificationTask):
        module = build_single_sentence_module(task, d_sent, model.use_bert, task_params)
        setattr(model, '%s_mdl' % task.name, module)
<<<<<<< HEAD
    elif isinstance(task, (PairClassificationTask, PairRegressionTask,
                           PairOrdinalRegressionTask)):
=======
    elif isinstance(task, (PairClassificationTask, PairRegressionTask, PairOrdinalRegressionTask)):
>>>>>>> 46331988
        module = build_pair_sentence_module(task, d_sent, model, task_params)
        setattr(model, '%s_mdl' % task.name, module)
    elif isinstance(task, LanguageModelingTask):
        d_sent = args.d_hid + (args.skip_embs * d_emb)
        hid2voc = build_lm(task, d_sent, args)
        setattr(model, '%s_hid2voc' % task.name, hid2voc)
    elif isinstance(task, TaggingTask):
        hid2tag = build_tagger(task, d_sent, task.num_tags)
        setattr(model, '%s_mdl' % task.name, hid2tag)
    elif isinstance(task, EdgeProbingTask):
        module = EdgeClassifierModule(task, d_sent, task_params)
        setattr(model, '%s_mdl' % task.name, module)
    elif isinstance(task, (RedditSeq2SeqTask, Wiki103Seq2SeqTask)):
        log.info("using {} attention".format(args.s2s['attention']))
        decoder_params = Params({'input_dim': d_sent,
                                 'target_embedding_dim': 300,
                                 'decoder_hidden_size': args.s2s['d_hid_dec'],
                                 'output_proj_input_dim': args.s2s['output_proj_input_dim'],
                                 'max_decoding_steps': args.max_seq_len,
                                 'target_namespace': 'tokens', #task.tokenizer_name,
                                 'attention': args.s2s['attention'],
                                 'dropout': args.dropout,
                                 'scheduled_sampling_ratio': 0.0})
        decoder = Seq2SeqDecoder(vocab, **decoder_params)
        setattr(model, '%s_decoder' % task.name, decoder)
    elif isinstance(task, MTTask):
        log.info("using {} attention".format(args.s2s['attention']))
        decoder_params = Params({'input_dim': d_sent,
                                 'target_embedding_dim': 300,
                                 'decoder_hidden_size': args.s2s['d_hid_dec'],
                                 'output_proj_input_dim': args.s2s['output_proj_input_dim'],
                                 'max_decoding_steps': args.max_seq_len,
                                 'target_namespace': task._label_namespace if hasattr(task,
                                                                                      '_label_namespace') else 'targets',
                                 'attention': args.s2s['attention'],
                                 'dropout': args.dropout,
                                 'scheduled_sampling_ratio': 0.0})
        decoder = Seq2SeqDecoder(vocab, **decoder_params)
        setattr(model, '%s_decoder' % task.name, decoder)

    elif isinstance(task, SequenceGenerationTask):
        decoder, hid2voc = build_decoder(task, d_sent, vocab, embedder, args)
        setattr(model, '%s_decoder' % task.name, decoder)
        setattr(model, '%s_hid2voc' % task.name, hid2voc)

    elif isinstance(task, (GroundedTask, GroundedSWTask)):
        task.img_encoder = CNNEncoder(model_name='resnet', path=task.path)
        pooler = build_image_sent_module(task, d_sent, task_params)
        setattr(model, '%s_mdl' % task.name, pooler)
    elif isinstance(task, RankingTask):
        pooler, dnn_ResponseModel = build_reddit_module(task, d_sent, task_params)
        setattr(model, '%s_mdl' % task.name, pooler)
        setattr(model, '%s_Response_mdl' % task.name, dnn_ResponseModel)
    else:
        raise ValueError("Module not found for %s" % task.name)


def get_task_specific_params(args, task_name):
    ''' Search args for parameters specific to task.
    Args:
        args: main-program args, a config.Params object
        task_name: (string)
    Returns:
        AllenNLP Params object of task-specific params.
    '''
    def _get_task_attr(attr_name): return config.get_task_attr(args, task_name,
                                                               attr_name)
    params = {}
    params['cls_type'] = _get_task_attr("classifier")
    params['d_hid'] = _get_task_attr("classifier_hid_dim")
    params['d_proj'] = _get_task_attr("d_proj")
    params['shared_pair_attn'] = args.shared_pair_attn
    if args.shared_pair_attn:
        params['attn'] = args.pair_attn
        params['d_hid_attn'] = args.d_hid_attn
        params['dropout'] = args.classifier_dropout
    else:
        params['attn'] = _get_task_attr("pair_attn")
        params['d_hid_attn'] = _get_task_attr("d_hid_attn")
        params['dropout'] = _get_task_attr("classifier_dropout")

    # Used for edge probing. Other tasks can safely ignore.
    params['cls_loss_fn'] = _get_task_attr("classifier_loss_fn")
    params['cls_span_pooling'] = _get_task_attr("classifier_span_pooling")
    params['edgeprobe_cnn_context'] = _get_task_attr("edgeprobe_cnn_context")

    # For NLI probing tasks, might want to use a classifier trained on
    # something else (typically 'mnli').
    cls_task_name = _get_task_attr("use_classifier")
    params['use_classifier'] = cls_task_name or task_name  # default to this task

    return Params(params)


def build_reddit_module(task, d_inp, params):
    ''' Build a single classifier '''
<<<<<<< HEAD
    pooler = Pooler(d_inp, d_proj=params['d_proj'])
=======
    pooler = Pooler(project=True, d_inp=d_inp, d_proj=params['d_proj'])
>>>>>>> 46331988
    dnn_ResponseModel = nn.Sequential(nn.Linear(params['d_proj'], params['d_proj']),
                                      nn.Tanh(), nn.Linear(params['d_proj'], params['d_proj']))
    return pooler, dnn_ResponseModel


def build_image_sent_module(task, d_inp, params):
<<<<<<< HEAD
    pooler = Pooler(d_inp, d_proj=params['d_proj'])
=======
    pooler = Pooler(project=True, d_inp=d_inp, d_proj=params['d_proj'])
>>>>>>> 46331988
    return pooler


def build_single_sentence_module(task, d_inp, use_bert, params):
    ''' Build a single classifier '''
<<<<<<< HEAD
    pool_type = "first" if use_bert else "max"
    pooler = Pooler(d_inp, project=not use_bert, d_proj=params['d_proj'], pool_type=pool_type)
    d_out = d_inp if use_bert else params["d_proj"]
    classifier = Classifier.from_params(d_out, task.n_classes, params)
=======
    pool_type = "max"
    pooler = Pooler(project=True, d_inp=d_inp, d_proj=params['d_proj'], pool_type=pool_type)
    classifier = Classifier.from_params(params['d_proj'], task.n_classes, params)
>>>>>>> 46331988
    return SingleClassifier(pooler, classifier)


def build_pair_sentence_module(task, d_inp, model, params):
    ''' Build a pair classifier, shared if necessary '''

<<<<<<< HEAD
    def build_pair_attn(d_in, use_attn, d_hid_attn):
        ''' Build the pair attn module '''
=======
    def build_pair_attn(d_in, d_hid_attn):
        ''' Build the pair model '''
>>>>>>> 46331988
        d_inp_model = 2 * d_in
        modeling_layer = s2s_e.by_name('lstm').from_params(
            Params({'input_size': d_inp_model, 'hidden_size': d_hid_attn,
                    'num_layers': 1, 'bidirectional': True}))
<<<<<<< HEAD
        pair_attn = AttnPairEncoder(model.vocab, modeling_layer, dropout=params["dropout"])
        return pair_attn

    # Build the "pooler", which does pools a variable length sequence
    #   possibly with a projection layer beforehand
    if params["attn"] and not model.use_bert:
        pooler = Pooler(d_inp=params["d_hid_attn"], d_proj=params["d_hid_attn"], project=False)
        d_out = params["d_hid_attn"] * 2
    else:
        pool_type = "first" if model.use_bert else "max"
        pooler = Pooler(d_inp, project=not model.use_bert, d_proj=params["d_proj"], pool_type=pool_type)
        d_out = d_inp if model.use_bert else params["d_proj"]

    # Build the pair attn mechanism
    if params["shared_pair_attn"] and not model.use_bert:
=======
        pair_attn = AttnPairEncoder(model.vocab, modeling_layer,
                                    dropout=params["dropout"])
        return pair_attn

    # pool given the expected input dimension
    if params["attn"]:
        pooler = Pooler(project=False)
        d_out = params["d_hid_attn"] * 2
    else:
        pooler = Pooler(project=True, d_inp=d_inp, d_proj=params["d_proj"])
        d_out = params["d_proj"]

    if params["shared_pair_attn"] and params["attn"]: # shared attn
>>>>>>> 46331988
        if not hasattr(model, "pair_attn"):
            pair_attn = build_pair_attn(d_inp, params["d_hid_attn"])
            model.pair_attn = pair_attn
        else:
            pair_attn = model.pair_attn
<<<<<<< HEAD
    elif params["attn"] and not model.use_bert:
        pair_attn = build_pair_attn(d_inp, params["attn"], params["d_hid_attn"])
    else:
=======
    elif params["attn"]: # non-shared attn
        pair_attn = build_pair_attn(d_inp, params["d_hid_attn"])
    else: # no attn
>>>>>>> 46331988
        pair_attn = None

    n_classes = task.n_classes if hasattr(task, 'n_classes') else 1
    if model.use_bert:
        classifier = Classifier.from_params(d_out, n_classes, params)
        module = SingleClassifier(pooler, classifier)
    else:
        classifier = Classifier.from_params(4 * d_out, n_classes, params)
        module = PairClassifier(pooler, classifier, pair_attn)
    return module


def build_lm(task, d_inp, args):
    ''' Build LM components (just map hidden states to vocab logits) '''
    hid2voc = nn.Linear(d_inp, args.max_word_v_size)
    return hid2voc


def build_tagger(task, d_inp, out_dim):
    ''' Build tagger components. '''
    hid2tag = nn.Linear(d_inp, out_dim)
    return hid2tag


def build_decoder(task, d_inp, vocab, embedder, args):
    ''' Build a task specific decoder '''
    rnn = s2s_e.by_name('lstm').from_params(
        Params({'input_size': embedder.get_output_dim(),
                'hidden_size': args.s2s['d_hid_dec'],
                'num_layers': args.s2s['n_layers_dec'], 'bidirectional': False}))
    decoder = SentenceEncoder(vocab, embedder, 0, rnn)
    hid2voc = nn.Linear(args.s2s['d_hid_dec'], args.max_word_v_size)
    return decoder, hid2voc


class MultiTaskModel(nn.Module):
    '''
    Giant model with task-specific components and a shared word and sentence encoder.
    This class samples the tasks passed in pretrained_tasks, and adds task specific components
    to the model.
    '''

    def __init__(self, args, sent_encoder, vocab):
        ''' Args: sentence encoder '''
        super(MultiTaskModel, self).__init__()
        self.sent_encoder = sent_encoder
        self.vocab = vocab
        self.utilization = Average() if args.track_batch_utilization else None
        self.elmo = args.elmo and not args.elmo_chars_only
        self.use_bert = args.use_bert
        self.sep_embs_for_skip = args.sep_embs_for_skip

    def forward(self, task, batch, predict=False):
        '''
        Pass inputs to correct forward pass
        Args:
            - task (tasks.Task): task for which batch is drawn
            - batch (Dict[str:Dict[str:Tensor]]): dictionary of (field, indexing) pairs,
                where indexing is a dict of the index namespace and the actual indices.
            - predict (Bool): passed to task specific forward(). If true, forward()
                should return predictions.
        Returns:
            - out: dictionary containing task outputs and loss if label was in batch
        '''
        if self.utilization is not None:
            if 'input1' in batch:
                self.utilization(get_batch_utilization(batch['input1']))
            elif 'input' in batch:
                self.utilization(get_batch_utilization(batch['input']))
        if isinstance(task, SingleClassificationTask):
            out = self._single_sentence_forward(batch, task, predict)
        elif isinstance(task, MultiNLIDiagnosticTask):
            out = self._pair_sentence_MNLI_diagnostic_forward(batch, task, predict)
        elif isinstance(task, (PairClassificationTask, PairRegressionTask,
                               PairOrdinalRegressionTask)):
            if task.name in [
                'wiki103_classif',
                'reddit_pair_classif',
                'reddit_pair_classif_mini',
                'reddit_pair_classif_3.4G',
                'mt_pair_classif',
                    'mt_pair_classif_mini']:
                out = self._positive_pair_sentence_forward(batch, task, predict)
            else:
                out = self._pair_sentence_forward(batch, task, predict)
        elif isinstance(task, LanguageModelingTask):
            out = self._lm_forward(batch, task, predict)
        elif isinstance(task, TaggingTask):
            out = self._tagger_forward(batch, task, predict)
        elif isinstance(task, EdgeProbingTask):
            # Just get embeddings and invoke task module.
            sent_embs, sent_mask = self.sent_encoder(batch['input1'], task)
            module = getattr(self, "%s_mdl" % task.name)
            out = module.forward(batch, sent_embs, sent_mask,
                                 task, predict)
        elif isinstance(task, SequenceGenerationTask):
            out = self._seq_gen_forward(batch, task, predict)
        elif isinstance(task, (GroundedTask, GroundedSWTask)):
            out = self._grounded_ranking_bce_forward(batch, task, predict)
        elif isinstance(task, RankingTask):
            out = self._ranking_forward(batch, task, predict)
        else:
            raise ValueError("Task-specific components not found!")
        return out

    def _get_task_params(self, task_name):
        """ Get task-specific Params, as set in build_module(). """
        return getattr(self, "%s_task_params" % task_name)

    def _get_classifier(self, task):
        """ Get task-specific classifier, as set in build_module(). """
        # TODO: replace this logic with task._classifier_name?
        task_params = self._get_task_params(task.name)
        use_clf = task_params['use_classifier']
        if use_clf in [None, "", "none"]:
            use_clf = task.name  # default if not set
        return getattr(self, "%s_mdl" % use_clf)

    def _single_sentence_forward(self, batch, task, predict):
        out = {}

        # embed the sentence
        sent_embs, sent_mask = self.sent_encoder(batch['input1'], task)
        # pass to a task specific classifier
        classifier = self._get_classifier(task)
        logits = classifier(sent_embs, sent_mask)
        out['logits'] = logits
        out['n_exs'] = get_batch_size(batch)

        if 'labels' in batch:  # means we should compute loss
            if batch['labels'].dim() == 0:
                labels = batch['labels'].unsqueeze(0)
            elif batch['labels'].dim() == 1:
                labels = batch['labels']
            else:
                labels = batch['labels'].squeeze(-1)
            out['loss'] = F.cross_entropy(logits, labels)
            if isinstance(task, CoLATask):
                task.scorer2(logits, labels)
                _, preds = logits.max(dim=1)
                task.scorer1(labels, preds)
            elif isinstance(task, CoLAAnalysisTask):
                task.update_metrics(logits, labels, tagmask=batch['tagmask'])
            else:
                task.scorer1(logits, labels)
                if task.scorer2 is not None:
                    task.scorer2(logits, labels)

        if predict:
            if isinstance(task, RegressionTask):
                if logits.ndimension() > 1:
                    assert logits.ndimension() == 2 and logits[-1] == 1, \
                        "Invalid regression prediction dimensions!"
                    logits = logits.squeeze(-1)
                out['preds'] = logits
            else:
                _, out['preds'] = logits.max(dim=1)
        return out

    def _pair_sentence_MNLI_diagnostic_forward(self, batch, task, predict):
        out = {}

        # embed the sentence
        classifier = self._get_classifier(task)
        if self.use_bert:
            sent, mask = self.sent_encoder(batch['inputs'], task)
            logits = classifier(sent, mask)
        else:
            sent1, mask1 = self.sent_encoder(batch['input1'], task)
            sent2, mask2 = self.sent_encoder(batch['input2'], task)
            logits = classifier(sent1, sent2, mask1, mask2)
        out['logits'] = logits
        out['n_exs'] = get_batch_size(batch)

        labels = batch['labels'].squeeze(-1)
        out['loss'] = F.cross_entropy(logits, labels)
        _, predicted = logits.max(dim=1)
        if 'labels' in batch:
            if batch['labels'].dim() == 0:
                labels = batch['labels'].unsqueeze(0)
            elif batch['labels'].dim() == 1:
                labels = batch['labels']
            else:
                labels = batch['labels'].squeeze(-1)
            out['loss'] = F.cross_entropy(logits, labels)
            task.update_diagnostic_metrics(predicted, labels, batch)

        if predict:
            out['preds'] = predicted
        return out

    def _positive_pair_sentence_forward(self, batch, task, predict):
        ''' forward function written specially for cases where we have only +ve pairs in input data
            -ve pairs are created by rotating either sent1 or sent2.
            Ex: [1,2,3,4] after rotation by 2 positions [3,4,1,2]
            Assumption is each example in sent1 has only one corresponding example in sent2 which is +ve
            So rotating sent1/sent2 and pairing with sent2/sent1 is one way to obtain -ve pairs
        '''
        out = {}

        if self.use_bert:
            # batch will be a dict with torch.Tensor values
            # so input1 and input2 will be padded already... fuck
            pass
        else:
            # embed the sentence
            sent1, mask1 = self.sent_encoder(batch['input1'], task)
            sent2, mask2 = self.sent_encoder(batch['input2'], task)
            classifier = self._get_classifier(task)

            # Negative pairs are created by rotating sent2
            # Note that we need to rotate corresponding mask also. *_new contain
            # positive and negative pairs
            sent1_new = torch.cat([sent1, sent1], 0)
            mask1_new = torch.cat([mask1, mask1], 0)
            sent2_new = torch.cat([sent2, torch.cat([sent2[2:], sent2[0:2]], 0)], 0)
            mask2_new = torch.cat([mask2, torch.cat([mask2[2:], mask2[0:2]], 0)], 0)
            logits = classifier(sent1_new, sent2_new, mask1_new, mask2_new)
            out['logits'] = logits
            out['n_exs'] = len(sent1_new)
            labels = torch.cat([torch.ones(len(sent1)), torch.zeros(len(sent1))])
            labels = torch.tensor(labels, dtype=torch.long).cuda()
        out['loss'] = F.cross_entropy(logits, labels)
        task.scorer1(logits, labels)
        if task.scorer2 is not None:
            task.scorer2(logits, labels)

        if predict:
            if isinstance(task, RegressionTask):
                if logits.ndimension() > 1:
                    assert logits.ndimension() == 2 and logits[-1] == 1, \
                        "Invalid regression prediction dimensions!"
                    logits = logits.squeeze(-1)
                out['preds'] = logits
            else:
                _, out['preds'] = logits.max(dim=1)
        return out

    def _pair_sentence_forward(self, batch, task, predict):
        out = {}

        # embed the sentence
        classifier = self._get_classifier(task)
        if self.use_bert:
            sent, mask = self.sent_encoder(batch['inputs'], task)
            logits = classifier(sent, mask)
        else:
            sent1, mask1 = self.sent_encoder(batch['input1'], task)
            sent2, mask2 = self.sent_encoder(batch['input2'], task)
            logits = classifier(sent1, sent2, mask1, mask2)
        out['logits'] = logits
        out['n_exs'] = get_batch_size(batch)

        if 'labels' in batch:
            labels = batch['labels']
            labels = labels.squeeze(-1) if len(labels.size()) > 1 else labels
            if isinstance(task, JOCITask):
                logits = logits.squeeze(-1) if len(logits.size()) > 1 else logits
                out['loss'] = F.mse_loss(logits, labels)
                logits_np = logits.data.cpu().numpy()
                labels_np = labels.data.cpu().numpy()
                task.scorer1(mean_squared_error(logits_np, labels_np))
                task.scorer2(logits_np, labels_np)
            elif isinstance(task, STSBTask):
                logits = logits.squeeze(-1) if len(logits.size()) > 1 else logits
                out['loss'] = F.mse_loss(logits, labels)
                logits_np = logits.data.cpu().numpy()
                labels_np = labels.data.cpu().numpy()
                task.scorer1(logits_np, labels_np)
                task.scorer2(logits_np, labels_np)
            else:
                out['loss'] = F.cross_entropy(logits, labels)
                task.scorer1(logits, labels)
                if task.scorer2 is not None:
                    task.scorer2(logits, labels)

        if predict:
            if isinstance(task, RegressionTask):
                if logits.ndimension() > 1:
                    assert logits.ndimension() == 2 and logits[-1] == 1, \
                        "Invalid regression prediction dimensions!"
                    logits = logits.squeeze(-1)
                out['preds'] = logits
            else:
                _, out['preds'] = logits.max(dim=1)
        return out

    def _ranking_forward(self, batch, task, predict):
        ''' For caption and image ranking. This implementation is intended for Reddit
            This implementation assumes only positive pairs exist in input data.
            Negative pairs are created within batch.
        '''
        out = {}
        # feed forwarding inputs through sentence encoders
        sent1, mask1 = self.sent_encoder(batch['input1'], task)
        sent2, mask2 = self.sent_encoder(batch['input2'], task)
        # pooler for both Input and Response
        sent_pooler = getattr(self, "%s_mdl" % task.name)
        sent_dnn = getattr(self, "%s_Response_mdl" % task.name)  # dnn for Response
        sent1_rep = sent_pooler(sent1, mask1)
        sent2_rep_pool = sent_pooler(sent2, mask2)
        sent2_rep = sent_dnn(sent2_rep_pool)

        cos_simi = torch.mm(sent1_rep, sent2_rep.transpose(0, 1))
        if task.name == 'reddit_softmax':
            cos_simi_backward = cos_simi.transpose(0, 1)
            labels = torch.arange(len(cos_simi), dtype=torch.long).cuda()

            total_loss = torch.nn.CrossEntropyLoss()(cos_simi, labels)  # one-way loss
            total_loss_rev = torch.nn.CrossEntropyLoss()(cos_simi_backward, labels)  # reverse
            out['loss'] = total_loss + total_loss_rev

            pred = torch.nn.Softmax(dim=1)(cos_simi)
            pred = torch.argmax(pred, dim=1)
        else:
            labels = torch.eye(len(cos_simi))

            # balancing pairs: #positive_pairs = batch_size, #negative_pairs = batch_size-1
            cos_simi_pos = torch.diag(cos_simi)
            cos_simi_neg = torch.diag(cos_simi, diagonal=1)
            cos_simi = torch.cat([cos_simi_pos, cos_simi_neg], dim=0)
            labels_pos = torch.diag(labels)
            labels_neg = torch.diag(labels, diagonal=1)
            labels = torch.cat([labels_pos, labels_neg], dim=0)
            labels = labels.cuda()
            total_loss = torch.nn.BCEWithLogitsLoss()(cos_simi, labels)
            out['loss'] = total_loss

            pred = torch.sigmoid(cos_simi).round()

        total_correct = torch.sum(pred == labels)
        batch_acc = total_correct.item() / len(labels)
        out["n_exs"] = len(labels)
        task.scorer1(batch_acc)
        return out

    def _seq_gen_forward(self, batch, task, predict):
        ''' For variational autoencoder '''
        out = {}
        sent, sent_mask = self.sent_encoder(batch['inputs'], task)
        out['n_exs'] = get_batch_size(batch)

        if isinstance(task, (MTTask, RedditSeq2SeqTask)):
            decoder = getattr(self, "%s_decoder" % task.name)
            out.update(decoder.forward(sent, sent_mask, batch['targs']))
            task.scorer1(out['loss'].item())

        if 'targs' in batch:
            pass

        if predict:
            pass

        return out

    def _tagger_forward(self, batch, task, predict):
        ''' For sequence tagging '''
        out = {}
        b_size, seq_len, _ = batch['inputs']['elmo'].size()
        seq_len -= 2
        sent_encoder = self.sent_encoder
        out['n_exs'] = get_batch_size(batch)
        if not isinstance(sent_encoder, BiLMEncoder):
            sent, mask = sent_encoder(batch['inputs'], task)
            sent = sent.masked_fill(1 - mask.byte(), 0)  # avoid NaNs
            sent = sent[:, 1:-1, :]
            hid2tag = self._get_classifier(task)
            logits = hid2tag(sent)
            logits = logits.view(b_size * seq_len, -1)
            out['logits'] = logits
            targs = batch['targs']['words'][:, :seq_len].contiguous().view(-1)

        pad_idx = self.vocab.get_token_index(self.vocab._padding_token)
        out['loss'] = F.cross_entropy(logits, targs, ignore_index=pad_idx)
        task.scorer1(logits, targs)
        return out

    def _lm_forward(self, batch, task, predict):
        """Forward pass for LM model
        Args:
            batch: indexed input data
            task: (Task obejct)
            predict: (boolean) predict mode (not supported)
        return:
            out: (dict)
                - 'logits': output layer, dimension: [batchSize * timeSteps * 2, outputDim]
                            first half: [:batchSize*timeSteps, outputDim] is output layer from forward layer
                            second half: [batchSize*timeSteps:, outputDim] is output layer from backward layer
                - 'loss': size average CE loss
        """
        out = {}
        sent_encoder = self.sent_encoder
        assert_for_log(isinstance(sent_encoder._phrase_layer, BiLMEncoder),
                       "Not using LM for language modeling task!")
        assert_for_log('targs' in batch and 'words' in batch['targs'],
                       "Batch missing target words!")
        pad_idx = self.vocab.get_token_index(self.vocab._padding_token, 'tokens')
        b_size, seq_len = batch['targs']['words'].size()
        n_pad = batch['targs']['words'].eq(pad_idx).sum().item()
        out['n_exs'] = (b_size * seq_len - n_pad) * 2

        sent, mask = sent_encoder(batch['input'], task)
        sent = sent.masked_fill(1 - mask.byte(), 0)  # avoid NaNs

        # Split encoder outputs by direction
        split = int(self.sent_encoder._phrase_layer.get_output_dim() / 2)
        fwd, bwd = sent[:, :, :split], sent[:, :, split:split * 2]
        if split * 2 < sent.size(2):  # skip embeddings
            out_embs = sent[:, :, split * 2:]
            fwd = torch.cat([fwd, out_embs], dim=2)
            bwd = torch.cat([bwd, out_embs], dim=2)

        # Forward and backward logits and targs
        hid2voc = getattr(self, "%s_hid2voc" % task.name)
        logits_fwd = hid2voc(fwd).view(b_size * seq_len, -1)
        logits_bwd = hid2voc(bwd).view(b_size * seq_len, -1)
        logits = torch.cat([logits_fwd, logits_bwd], dim=0)
        out['logits'] = logits
        trg_fwd = batch['targs']['words'].view(-1)
        trg_bwd = batch['targs_b']['words'].view(-1)
        targs = torch.cat([trg_fwd, trg_bwd], dim=0)
        assert logits.size(0) == targs.size(0), "Number of logits and targets differ!"
        out['loss'] = F.cross_entropy(logits, targs, ignore_index=pad_idx)
        task.scorer1(out['loss'].item())
        if predict:
            pass
        return out

    def _grounded_forward(self, batch, task, predict):
        out, img_seq = {}, []
        sent_emb, sent_mask = self.sent_encoder(batch['input1'], task)
        batch_size = get_batch_size(batch)
        out['n_exs'] = batch_size
        sent_pooler = self._get_classifier(task)

        sent_rep = sent_pooler(sent_emb, sent_mask)

        ids = batch['ids'].cpu().squeeze(-1).data.numpy().tolist()

        for img_idx in ids:
            img_rep = task.img_encoder.forward(int(img_idx))[0]
            img_seq.append(torch.tensor(img_rep, dtype=torch.float32).cuda())

        loss = torch.autograd.Variable(torch.Tensor(1), requires_grad=True) + 0
        softmax = nn.Softmax(dim=0)
        cos = nn.CosineSimilarity(dim=1, eps=1e-6)
        acc = []

        loss_fn = nn.L1Loss()
        # contrastive against n samples (n = {2, 3}), temperature
        samples, temp = batch_size - 1, 0.001
        for sent_idx in range(batch_size):
            sent = sent_rep[sent_idx].reshape(1, -1).cuda()
            img = img_seq[sent_idx].reshape(1, -1).cuda()
            labels = [1] + [0] * (samples - 1)
            labels = torch.tensor(labels, dtype=torch.float32)
            mat = [cos(sent, img).cpu().data.numpy()[0]]
            for _ in range(len(mat), samples):
                r = sent_idx
                while (r == sent_idx):
                    r = np.random.randint(batch_size, size=(1, 1))[0][0]
                img = img_seq[r].reshape(1, -1).cuda()
                mat.append(cos(sent, img).cpu().data.numpy()[0])

            mat = torch.tensor(mat, dtype=torch.float32)
            dist = softmax(Variable(torch.tensor(mat, dtype=torch.float32)))

            max_idx = np.argmax(dist.data.numpy())
            loss.add(loss_fn(mat, labels))

            preds = [0] * samples
            preds[max_idx] = 1
            acc.append(1 if max_idx == 0 else 0)

        out['loss'] = loss
        task.scorer1(np.mean(acc))
        return out

    def _grounded_ranking_bce_forward(self, batch, task, predict):
        ''' Binary Cross Entropy Loss
            Create sentence, image representation.
        '''

        out, neg = {}, []
        sent_emb, sent_mask = self.sent_encoder(batch['input1'], task)
        batch_size = get_batch_size(batch)
        out['n_exs'] = batch_size
        sent_pooler = self._get_classifier(task)
        sent_rep = sent_pooler(sent_emb, sent_mask)
        loss_fn = nn.L1Loss()
        ids = batch['ids'].cpu().squeeze(-1).data.numpy().tolist()
        img_seq = []

        for img_idx in ids:
            img_rep = task.img_encoder.forward(int(img_idx))[0]
            img_seq.append(torch.tensor(img_rep, dtype=torch.float32).cuda())

        img_emb = torch.stack(img_seq, dim=0)
        sent1_rep = sent_rep
        sent2_rep = img_emb

        sent1_rep = F.normalize(sent1_rep, 2, 1)
        sent2_rep = F.normalize(sent2_rep, 2, 1)
        mat_mul = torch.mm(sent1_rep, torch.transpose(sent2_rep, 0, 1))
        labels = torch.eye(len(mat_mul))

        scale = 1 / (len(mat_mul) - 1) if len(mat_mul) > 1 else 1
        weights = scale * torch.ones(mat_mul.shape) - (scale - 1) * torch.eye(len(mat_mul))
        weights = weights.view(-1).cuda()

        mat_mul = mat_mul.view(-1)
        labels = labels.view(-1).cuda()
        pred = torch.sigmoid(mat_mul).round()

        out['loss'] = loss_fn(mat_mul, labels)
        total_correct = torch.sum(pred == labels)
        batch_acc = total_correct.item() / len(labels)
        task.scorer1.__call__(batch_acc)

        return out

    def get_elmo_mixing_weights(self, tasks=[]):
        ''' Get elmo mixing weights from text_field_embedder. Gives warning when fails.
        args:
           - tasks (List[Task]): list of tasks that we want to get  ELMo scalars for.
        returns:
            - params Dict[str:float]: dictionary maybe layers to scalar params
        '''
        params = {}
        if self.elmo:
            if not self.sep_embs_for_skip:
                tasks = [None]
            else:
                tasks = [None] + tasks
            for task in tasks:
                if task:
                    params[task._classifier_name] = get_elmo_mixing_weights(
                        self.sent_encoder._text_field_embedder, task=task)
                else:
                    params["@pretrain@"] = get_elmo_mixing_weights(
                        self.sent_encoder._text_field_embedder, task=None)
        return params<|MERGE_RESOLUTION|>--- conflicted
+++ resolved
@@ -386,12 +386,7 @@
     if isinstance(task, SingleClassificationTask):
         module = build_single_sentence_module(task, d_sent, model.use_bert, task_params)
         setattr(model, '%s_mdl' % task.name, module)
-<<<<<<< HEAD
-    elif isinstance(task, (PairClassificationTask, PairRegressionTask,
-                           PairOrdinalRegressionTask)):
-=======
     elif isinstance(task, (PairClassificationTask, PairRegressionTask, PairOrdinalRegressionTask)):
->>>>>>> 46331988
         module = build_pair_sentence_module(task, d_sent, model, task_params)
         setattr(model, '%s_mdl' % task.name, module)
     elif isinstance(task, LanguageModelingTask):
@@ -488,101 +483,62 @@
 
 def build_reddit_module(task, d_inp, params):
     ''' Build a single classifier '''
-<<<<<<< HEAD
-    pooler = Pooler(d_inp, d_proj=params['d_proj'])
-=======
     pooler = Pooler(project=True, d_inp=d_inp, d_proj=params['d_proj'])
->>>>>>> 46331988
     dnn_ResponseModel = nn.Sequential(nn.Linear(params['d_proj'], params['d_proj']),
                                       nn.Tanh(), nn.Linear(params['d_proj'], params['d_proj']))
     return pooler, dnn_ResponseModel
 
 
 def build_image_sent_module(task, d_inp, params):
-<<<<<<< HEAD
-    pooler = Pooler(d_inp, d_proj=params['d_proj'])
-=======
     pooler = Pooler(project=True, d_inp=d_inp, d_proj=params['d_proj'])
->>>>>>> 46331988
     return pooler
 
 
 def build_single_sentence_module(task, d_inp, use_bert, params):
     ''' Build a single classifier '''
-<<<<<<< HEAD
     pool_type = "first" if use_bert else "max"
-    pooler = Pooler(d_inp, project=not use_bert, d_proj=params['d_proj'], pool_type=pool_type)
+    pooler = Pooler(project=not use_bert, d_inp=d_inp, d_proj=params['d_proj'], pool_type=pool_type)
     d_out = d_inp if use_bert else params["d_proj"]
     classifier = Classifier.from_params(d_out, task.n_classes, params)
-=======
-    pool_type = "max"
-    pooler = Pooler(project=True, d_inp=d_inp, d_proj=params['d_proj'], pool_type=pool_type)
-    classifier = Classifier.from_params(params['d_proj'], task.n_classes, params)
->>>>>>> 46331988
     return SingleClassifier(pooler, classifier)
 
 
 def build_pair_sentence_module(task, d_inp, model, params):
     ''' Build a pair classifier, shared if necessary '''
 
-<<<<<<< HEAD
-    def build_pair_attn(d_in, use_attn, d_hid_attn):
-        ''' Build the pair attn module '''
-=======
     def build_pair_attn(d_in, d_hid_attn):
         ''' Build the pair model '''
->>>>>>> 46331988
         d_inp_model = 2 * d_in
         modeling_layer = s2s_e.by_name('lstm').from_params(
             Params({'input_size': d_inp_model, 'hidden_size': d_hid_attn,
                     'num_layers': 1, 'bidirectional': True}))
-<<<<<<< HEAD
         pair_attn = AttnPairEncoder(model.vocab, modeling_layer, dropout=params["dropout"])
         return pair_attn
 
     # Build the "pooler", which does pools a variable length sequence
     #   possibly with a projection layer beforehand
     if params["attn"] and not model.use_bert:
-        pooler = Pooler(d_inp=params["d_hid_attn"], d_proj=params["d_hid_attn"], project=False)
+        pooler = Pooler(project=False, d_inp=params["d_hid_attn"], d_proj=params["d_hid_attn"])
         d_out = params["d_hid_attn"] * 2
     else:
         pool_type = "first" if model.use_bert else "max"
-        pooler = Pooler(d_inp, project=not model.use_bert, d_proj=params["d_proj"], pool_type=pool_type)
+        pooler = Pooler(project=not model.use_bert, d_inp=d_inp, d_proj=params["d_proj"], pool_type=pool_type)
         d_out = d_inp if model.use_bert else params["d_proj"]
 
-    # Build the pair attn mechanism
-    if params["shared_pair_attn"] and not model.use_bert:
-=======
-        pair_attn = AttnPairEncoder(model.vocab, modeling_layer,
-                                    dropout=params["dropout"])
-        return pair_attn
-
-    # pool given the expected input dimension
-    if params["attn"]:
-        pooler = Pooler(project=False)
-        d_out = params["d_hid_attn"] * 2
-    else:
-        pooler = Pooler(project=True, d_inp=d_inp, d_proj=params["d_proj"])
-        d_out = params["d_proj"]
-
-    if params["shared_pair_attn"] and params["attn"]: # shared attn
->>>>>>> 46331988
+
+    # Build an attention module if necessary
+    if params["shared_pair_attn"] and not model.use_bert: # shared attn
         if not hasattr(model, "pair_attn"):
             pair_attn = build_pair_attn(d_inp, params["d_hid_attn"])
             model.pair_attn = pair_attn
         else:
             pair_attn = model.pair_attn
-<<<<<<< HEAD
-    elif params["attn"] and not model.use_bert:
-        pair_attn = build_pair_attn(d_inp, params["attn"], params["d_hid_attn"])
-    else:
-=======
-    elif params["attn"]: # non-shared attn
+    elif params["attn"] and not model.use_bert: # non-shared attn
         pair_attn = build_pair_attn(d_inp, params["d_hid_attn"])
     else: # no attn
->>>>>>> 46331988
         pair_attn = None
 
+    # Build the classifier
     n_classes = task.n_classes if hasattr(task, 'n_classes') else 1
     if model.use_bert:
         classifier = Classifier.from_params(d_out, n_classes, params)

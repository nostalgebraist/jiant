'''Preprocessing functions and pipeline

To add new tasks, add task-specific preprocessing functions to
process_task_split()'''
import io
import os
import copy
import logging as log
from collections import defaultdict
import numpy as np
import torch

from allennlp.data import Instance, Vocabulary, Token
from allennlp.data.fields import TextField, LabelField
from allennlp.data.token_indexers import SingleIdTokenIndexer, ELMoTokenCharactersIndexer, \
    TokenCharactersIndexer
from allennlp_mods.numeric_field import NumericField
import ipdb as pdb

try:
    import fastText
except BaseException:
    log.info("fastText library not found!")

import _pickle as pkl

import serialize
import utils

from tasks import SingleClassificationTask, PairClassificationTask, \
    PairRegressionTask, SequenceGenerationTask, RankingTask, \
    CoLATask, MRPCTask, MultiNLITask, MultiNLIFictionTask, \
    MultiNLISlateTask, MultiNLIGovernmentTask, MultiNLITravelTask, \
    MultiNLITelephoneTask, QQPTask, RTETask, \
    QNLITask, SNLITask, SSTTask, STSBTask, WNLITask, \
    LanguageModelingTask, PDTBTask, \
    WikiText2LMTask, WikiText103LMTask, DisSentBWBSingleTask, \
    DisSentWikiSingleTask, DisSentWikiFullTask, \
    JOCITask, PairOrdinalRegressionTask, WeakGroundedTask, \
<<<<<<< HEAD
    GroundedTask, MTTask, BWBLMTask, WikiInsertionsTask
=======
    GroundedTask, MTTask, RedditTask
>>>>>>> 3a619fcb

ALL_GLUE_TASKS = ['sst', 'cola', 'mrpc', 'qqp', 'sts-b',
                  'mnli', 'qnli', 'rte', 'wnli']

NAME2INFO = {'sst': (SSTTask, 'SST-2/'),
             'cola': (CoLATask, 'CoLA/'),
             'mrpc': (MRPCTask, 'MRPC/'),
             'qqp': (QQPTask, 'QQP'),
             'sts-b': (STSBTask, 'STS-B/'),
             'mnli': (MultiNLITask, 'MNLI/'),
             'mnli-fiction': (MultiNLIFictionTask, 'MNLI/'),
             'mnli-slate': (MultiNLISlateTask, 'MNLI/'),
             'mnli-government': (MultiNLIGovernmentTask, 'MNLI/'),
             'mnli-telephone': (MultiNLITelephoneTask, 'MNLI/'),
             'mnli-travel': (MultiNLITravelTask, 'MNLI/'),
             'qnli': (QNLITask, 'QNLI/'),
             'rte': (RTETask, 'RTE/'),
             'snli': (SNLITask, 'SNLI/'),
             'wnli': (WNLITask, 'WNLI/'),
             'joci': (JOCITask, 'JOCI/'),
             'wiki2': (WikiText2LMTask, 'WikiText2/'),
             'wiki103': (WikiText103LMTask, 'WikiText103/'),
             'bwb': (BWBLMTask, 'BWB/'),
             'pdtb': (PDTBTask, 'PDTB/'),
             'wmt14_en_de': (MTTask, 'wmt14_en_de'),
             'wikiins': (WikiInsertionsTask, 'wiki-insertions'),
             'dissentbwb': (DisSentBWBSingleTask, 'DisSent/bwb/'),
             'dissentwiki': (DisSentWikiSingleTask, 'DisSent/wikitext/'),
             'dissentwikifull': (DisSentWikiFullTask, 'DisSent/wikitext/'),
<<<<<<< HEAD
             'weakgrounded': (WeakGroundedTask, 'mscoco/weakgrounded/'),
             'grounded': (GroundedTask, 'mscoco/grounded/'),
=======
             'weakgrounded': (WeakGroundedTask, 'mscoco-temp/weakgrounded/'),
             'grounded': (GroundedTask, 'mscoco-temp/grounded/'),
             'reddit': (RedditTask, 'reddit_comments_replies/'),
>>>>>>> 3a619fcb
             }

SOS_TOK, EOS_TOK = "<SOS>", "<EOS>"
SPECIALS = [SOS_TOK, EOS_TOK]

ALL_SPLITS = ['train', 'val', 'test']


def _get_serialized_record_path(task_name, split, preproc_dir):
    """Get the canonical path for a serialized task split."""
    serialized_record_path = os.path.join(preproc_dir,
                                          "{:s}__{:s}_data".format(task_name, split))
    return serialized_record_path


def _get_instance_generator(task_name, split, preproc_dir):
    """Get a lazy generator for the given task and split.

    Args:
        task_name: (string), task name
        split: (string), split name ('train', 'val', or 'test')
        preproc_dir: (string) path to preprocessing dir

    Returns:
        serialize.RepeatableIterator yielding Instance objects
    """
    filename = _get_serialized_record_path(task_name, split, preproc_dir)
    assert os.path.isfile(filename), ("Record file '%s' not found!" % filename)
    return serialize.read_records(filename, repeatable=True)


def _indexed_instance_generator(instance_list, vocab):
    """Yield indexed copies of the given instances.

    TODO(iftenney): multiprocess the $%^& out of this.

    Args:
        instance_list: list(Instance) of examples
        vocab: Vocabulary for use in indexing

    Yields:
        Instance with indexed fields.
    """
    for orig_instance in instance_list:
        instance = copy.deepcopy(orig_instance)
        instance.index_fields(vocab)
        # Strip token fields to save memory and disk.
        del_field_tokens(instance)
        yield instance


def del_field_tokens(instance):
    ''' Save memory by deleting the tokens that will no longer be used.

    Args:
        instance: AllenNLP Instance. Modified in-place.
    '''
    if 'input1' in instance.fields:
        field = instance.fields['input1']
        del field.tokens
    if 'input2' in instance.fields:
        field = instance.fields['input2']
        del field.tokens


def _index_split(task, split, token_indexer, vocab, record_file):
    """Index instances and stream to disk.

    Args:
        task: Task instance
        split: (string), 'train', 'val', or 'test'
        token_indexer: dict of token indexers
        vocab: Vocabulary instance
        record_file: (string) file to write serialized Instances to
    """
    log_prefix = "\tTask '%s', split '%s'" % (task.name, split)
    log.info("%s: indexing from scratch", log_prefix)
    log.info("%s: processing to tokens", log_prefix)
    instance_list = process_task_split(task, split, token_indexer)
    log.info("%s: %d examples to index", log_prefix, len(instance_list))
    serialize.write_records(
        _indexed_instance_generator(instance_list, vocab), record_file)
    log.info("%s: saved instances to %s", log_prefix, record_file)


def build_tasks(args):
    '''Main logic for preparing tasks, doing so by
    1) creating / loading the tasks
    2) building / loading the vocabulary
    3) building / loading the word vectors
    4) indexing each task's data
    5) initializing lazy loaders (streaming iterators)
    '''

    # 1) create / load tasks
    prepreproc_dir = os.path.join(args.exp_dir, "prepreproc")
    utils.maybe_make_dir(prepreproc_dir)
    tasks, train_task_names, eval_task_names = \
        get_tasks(args.train_tasks, args.eval_tasks, args.max_seq_len,
                  path=args.data_dir, scratch_path=args.exp_dir,
                  load_pkl=bool(not args.reload_tasks))

    # 2 + 3) build / load vocab and word vectors
    vocab_path = os.path.join(args.exp_dir, 'vocab')
    emb_file = os.path.join(args.exp_dir, 'embs.pkl')
    token_indexer = {}
    if not args.word_embs == 'none':
        token_indexer["words"] = SingleIdTokenIndexer()
    if args.elmo:
        token_indexer["elmo"] = ELMoTokenCharactersIndexer("elmo")
    if args.char_embs:
        token_indexer["chars"] = TokenCharactersIndexer("chars")
    if not args.reload_vocab and os.path.exists(vocab_path):
        vocab = Vocabulary.from_files(vocab_path)
        log.info("\tLoaded vocab from %s", vocab_path)
    else:
        log.info("\tBuilding vocab from scratch")
        max_v_sizes = {'word': args.max_word_v_size, 'char': args.max_char_v_size}
        word2freq, char2freq = get_words(tasks)
        vocab = get_vocab(word2freq, char2freq, max_v_sizes)
        vocab.save_to_files(vocab_path)
        log.info("\tSaved vocab to %s", vocab_path)
        del word2freq, char2freq
    word_v_size = vocab.get_vocab_size('tokens')
    char_v_size = vocab.get_vocab_size('chars')
    log.info("\tFinished building vocab. Using %d words, %d chars.",
             word_v_size, char_v_size)
    args.max_word_v_size, args.max_char_v_size = word_v_size, char_v_size
    if args.word_embs != 'none':
        if not args.reload_vocab and os.path.exists(emb_file):
            word_embs = pkl.load(open(emb_file, 'rb'))
        else:
            log.info("\tBuilding embeddings from scratch")
            if args.fastText:
                word_embs, _ = get_fastText_model(vocab, args.d_word,
                                                  model_file=args.fastText_model_file)
                log.info("\tNo pickling")
            else:
                word_embs = get_embeddings(vocab, args.word_embs_file, args.d_word)
                pkl.dump(word_embs, open(emb_file, 'wb'))
                log.info("\tSaved embeddings to %s", emb_file)
    else:
        word_embs = None

    # 4) Index tasks using vocab (if preprocessed copy not available).
    preproc_dir = os.path.join(args.exp_dir, "preproc")
    utils.maybe_make_dir(preproc_dir)
    global_preproc_dir = os.path.join(args.global_ro_exp_dir, "preproc")
    reindex_tasks = _parse_task_list_arg(args.reindex_tasks)
    for task in tasks:
<<<<<<< HEAD
        for split in ALL_SPLITS:
            log_prefix = "\tTask '%s', split '%s'" % (task.name, split)
            # Try in local preproc dir.
            record_file = _get_serialized_record_path(task.name, split, preproc_dir)
            if (os.path.isfile(record_file) or os.path.islink(record_file)) and \
                    not (args.reload_indexing and task.name in reindex_tasks):
                log.info("%s: found preprocessed copy in %s", log_prefix, record_file)
                continue
            # Try in global preproc dir; if found, make a symlink.
            global_record_file = _get_serialized_record_path(task.name, split,
                                                             global_preproc_dir)
            if os.path.exists(global_record_file) and not \
                    (args.reload_indexing and task.name in reindex_tasks):
                log.info("%s: found (global) preprocessed copy in %s",
                         log_prefix, global_record_file)
                os.symlink(global_record_file, record_file)
                log.info("\tCreated symlink: %s -> %s", record_file,
                         global_record_file)
                continue
            # If all else fails, reindex from scratch.
            _index_split(task, split, token_indexer, vocab, record_file)

        # Delete in-memory data - we'll lazy-load from disk later.
        task.train_data = None
        task.val_data = None
        task.test_data = None
        log.info("\tTask '%s': cleared in-memory data.", task.name)
=======
        if not task.name in preproc_file_names:
            log.info("\tTask '%s': indexing from scratch", task.name)
            # Index instances and stream to disk.
            for split in ALL_SPLITS:
                log.info("\tTask '%s', split '%s': processing to tokens",
                         task.name, split)
                instance_list = process_task_split(task, split, token_indexer)
                log.info("\tTask '%s', split '%s': %d examples to index",
                         task.name, split, len(instance_list))
                record_file = _get_serialized_record_path(task.name, split, preproc_dir)
                serialize.write_records(
                    _indexed_instance_generator(instance_list, vocab), record_file)
                log.info("\tTask '%s': saved split '%s' to %s",
                         task.name, split, record_file)
            # Delete in-memory data - we'll lazy-load from disk later.
            #pdb.set_trace()
            task.train_data = None
            task.val_data   = None
            task.test_data  = None
            log.info("\tTask '%s': cleared in-memory data.", task.name)
>>>>>>> 3a619fcb

    log.info("\tFinished indexing tasks")

    # 5) Initialize tasks with data iterators.
    for task in tasks:
        # Replace lists of instances with lazy generators from disk.
        task.train_data = _get_instance_generator(task.name, "train", preproc_dir)
        task.val_data = _get_instance_generator(task.name, "val", preproc_dir)
        task.test_data = _get_instance_generator(task.name, "test", preproc_dir)
        log.info("\tLazy-loading indexed data for task='%s' from %s",
                 task.name, preproc_dir)
    log.info("All tasks initialized with data iterators.")

    train_tasks = [task for task in tasks if task.name in train_task_names]
    eval_tasks = [task for task in tasks if task.name in eval_task_names]
    log.info('\t  Training on %s', ', '.join(train_task_names))
    log.info('\t  Evaluating on %s', ', '.join(eval_task_names))
    return train_tasks, eval_tasks, vocab, word_embs


def _parse_task_list_arg(task_list):
    '''Parse task list argument into a list of task names.'''
    if task_list == 'glue':
        return ALL_GLUE_TASKS
    elif task_list == 'none':
        return []
    else:
        return task_list.split(',')


def get_tasks(train_tasks, eval_tasks, max_seq_len, path=None,
              scratch_path=None, load_pkl=1):
    ''' Load tasks '''
    train_task_names = _parse_task_list_arg(train_tasks)
    eval_task_names = _parse_task_list_arg(eval_tasks)
    task_names = list(set(train_task_names + eval_task_names))

    assert path is not None
    scratch_path = (scratch_path or path)
    log.info("Writing pre-preprocessed tasks to %s", scratch_path)

    tasks = []
    for name in task_names:
        assert name in NAME2INFO, 'Task not found!'
        task_src_path = os.path.join(path, NAME2INFO[name][1])
        task_scratch_path = os.path.join(scratch_path, NAME2INFO[name][1])
        pkl_path = os.path.join(task_scratch_path, "%s_task.pkl" % name)
        if os.path.isfile(pkl_path) and load_pkl:
            task = pkl.load(open(pkl_path, 'rb'))
            log.info('\tLoaded existing task %s', name)
        else:
            log.info('\tCreating task %s from scratch', name)
            task = NAME2INFO[name][0](task_src_path, max_seq_len, name)
            if not os.path.isdir(task_scratch_path):
                utils.maybe_make_dir(task_scratch_path)
            pkl.dump(task, open(pkl_path, 'wb'))
        #task.truncate(max_seq_len, SOS_TOK, EOS_TOK)
        tasks.append(task)

    for task in tasks:  # hacky
        if isinstance(task, LanguageModelingTask):  # should be true to seq task?
            task.n_tr_examples = len(task.train_data_text)
            task.n_val_examples = len(task.val_data_text)
            task.n_te_examples = len(task.test_data_text)
        else:
            task.n_tr_examples = len(task.train_data_text[0])
            task.n_val_examples = len(task.val_data_text[0])
            task.n_te_examples = len(task.test_data_text[0])

    log.info("\tFinished loading tasks: %s.", ' '.join([task.name for task in tasks]))
    return tasks, train_task_names, eval_task_names


def get_words(tasks):
    '''
    Get all words for all tasks for all splits for all sentences
    Return dictionary mapping words to frequencies.
    '''
    word2freq, char2freq = defaultdict(int), defaultdict(int)

    def count_sentence(sentence):
        '''Update counts for words in the sentence'''
        for word in sentence:
            word2freq[word] += 1
            for char in list(word):
                char2freq[char] += 1
        return

    for task in tasks:
        for sentence in task.sentences:
            count_sentence(sentence)

    log.info("\tFinished counting words")
    return word2freq, char2freq


def get_vocab(word2freq, char2freq, max_v_sizes):
    '''Build vocabulary'''
    vocab = Vocabulary(counter=None, max_vocab_size=max_v_sizes)
    for special in SPECIALS:
        vocab.add_token_to_namespace(special, 'tokens')

    words_by_freq = [(word, freq) for word, freq in word2freq.items()]
    words_by_freq.sort(key=lambda x: x[1], reverse=True)
    for word, _ in words_by_freq[:max_v_sizes['word']]:
        vocab.add_token_to_namespace(word, 'tokens')

    chars_by_freq = [(char, freq) for char, freq in char2freq.items()]
    chars_by_freq.sort(key=lambda x: x[1], reverse=True)
    for char, _ in chars_by_freq[:max_v_sizes['char']]:
        vocab.add_token_to_namespace(char, 'chars')
    return vocab


def get_embeddings(vocab, vec_file, d_word):
    '''Get embeddings for the words in vocab'''
    word_v_size, unk_idx = vocab.get_vocab_size('tokens'), vocab.get_token_index(vocab._oov_token)
    embeddings = np.random.randn(word_v_size, d_word)
    with io.open(vec_file, 'r', encoding='utf-8', newline='\n', errors='ignore') as vec_fh:
        for line in vec_fh:
            word, vec = line.split(' ', 1)
            idx = vocab.get_token_index(word)
            if idx != unk_idx:
                embeddings[idx] = np.array(list(map(float, vec.split())))
    embeddings[vocab.get_token_index(vocab._padding_token)] = 0.
    embeddings = torch.FloatTensor(embeddings)
    log.info("\tFinished loading embeddings")
    return embeddings


def get_fastText_model(vocab, d_word, model_file=None):
    '''
    Same interface as get_embeddings except for fastText. Note that if the path to the model
    is provided, the embeddings will rely on that model instead.
    **Crucially, the embeddings from the pretrained model DO NOT match those from the released
    vector file**
    '''
    word_v_size, unk_idx = vocab.get_vocab_size('tokens'), vocab.get_token_index(vocab._oov_token)
    embeddings = np.random.randn(word_v_size, d_word)
    model = fastText.FastText.load_model(model_file)
    special_tokens = [vocab._padding_token, vocab._oov_token]
    # We can also just check if idx >= 2
    for idx in range(word_v_size):
        word = vocab.get_token_from_index(idx)
        if word in special_tokens:
            continue
        embeddings[idx] = model.get_word_vector(word)
    embeddings[vocab.get_token_index(vocab._padding_token)] = 0.
    embeddings = torch.FloatTensor(embeddings)
    log.info("\tFinished loading pretrained fastText model and embeddings")
    return embeddings, model


def process_task_split(task, split, token_indexer):
    '''
    Convert a task split into AllenNLP fields.
    Different tasks have different formats and fields, so process_task routes tasks
    to the corresponding processing based on the task type. These task specific processing
    functions should return three splits, which are lists (possibly empty) of AllenNLP instances.

    Args:
        task: Task object
        split: (string) split name
        token_indexer: token indexer

    Returns:
        list(Instance) of AllenNLP instances, not indexed.
    '''
    split_text = getattr(task, '%s_data_text' % split)
    if isinstance(task, SingleClassificationTask):
        instances = process_single_pair_task_split(split_text,
                                                   token_indexer, is_pair=False)
    elif isinstance(task, PairClassificationTask):
        instances = process_single_pair_task_split(split_text,
                                                   token_indexer, is_pair=True)
    elif isinstance(task, PairRegressionTask):
        instances = process_single_pair_task_split(split_text, token_indexer,
                                                   is_pair=True, classification=False)
    elif isinstance(task, PairOrdinalRegressionTask):
        instances = process_single_pair_task_split(split_text, token_indexer,
                                                   is_pair=True, classification=False)
    elif isinstance(task, LanguageModelingTask):
        instances = process_lm_task_split(split_text, token_indexer)
    elif isinstance(task, MTTask):
        instances = process_mt_task_split(split_text, token_indexer)
    elif isinstance(task, SequenceGenerationTask):
        pass
    elif isinstance(task, GroundedTask):
        instances = process_grounded_task_split(split_text, token_indexer,
                                                is_pair=False, classification=True)
    elif isinstance(task, RankingTask):
        instances = process_ranking_task_split(split_text, token_indexer, 
                                                is_pair=True, classification=False)
    else:
        raise ValueError("Preprocessing procedure not found for %s" % task.name)
    return instances


def process_grounded_task_split(split, indexers, is_pair=True, classification=True):
    '''
    Convert a dataset of sentences into padded sequences of indices.

    Args:
        - split (list[list[str]]): list of inputs (possibly pair) and outputs
        - pair_input (int)
        - tok2idx (dict)

    Returns:
    '''
    inputs1 = [TextField(list(map(Token, sent)), token_indexers=indexers) for sent in split[0]]
    labels = [NumericField(l) for l in split[1]]
    ids = [NumericField(l) for l in split[2]]
    instances = [Instance({"input1": input1, "labels": label, "ids": ids})
                 for (input1, label, ids) in zip(inputs1, labels, ids)]

    return instances  # DatasetReader(instances) #Batch(instances) #Dataset(instances)


def process_single_pair_task_split(split, indexers, is_pair=True, classification=True):
    '''
    Convert a dataset of sentences into padded sequences of indices.

    Args:
        - split (list[list[str]]): list of inputs (possibly pair) and outputs
        - pair_input (int)
        - tok2idx (dict)

    Returns:
    '''
    if is_pair:
        inputs1 = [TextField(list(map(Token, sent)), token_indexers=indexers) for sent in split[0]]
        inputs2 = [TextField(list(map(Token, sent)), token_indexers=indexers) for sent in split[1]]
        if classification:
            labels = [LabelField(l, label_namespace="labels", skip_indexing=True) for l in split[2]]
        else:
            labels = [NumericField(l) for l in split[-1]]

        if len(split) == 4:  # numbered test examples
            idxs = [LabelField(l, label_namespace="idxs", skip_indexing=True) for l in split[3]]
            instances = [Instance({"input1": input1, "input2": input2, "labels": label, "idx": idx})
                         for (input1, input2, label, idx) in zip(inputs1, inputs2, labels, idxs)]

        else:
            instances = [Instance({"input1": input1, "input2": input2, "labels": label}) for
                         (input1, input2, label) in zip(inputs1, inputs2, labels)]

    else:
        inputs1 = [TextField(list(map(Token, sent)), token_indexers=indexers) for sent in split[0]]
        if classification:
            labels = [LabelField(l, label_namespace="labels", skip_indexing=True) for l in split[2]]
        else:
            labels = [NumericField(l) for l in split[2]]

        if len(split) == 4:
            idxs = [LabelField(l, label_namespace="idxs", skip_indexing=True) for l in split[3]]
            instances = [Instance({"input1": input1, "labels": label, "idx": idx}) for
                         (input1, label, idx) in zip(inputs1, labels, idxs)]
        else:
            instances = [Instance({"input1": input1, "labels": label}) for (input1, label) in
                         zip(inputs1, labels)]
    return instances  # DatasetReader(instances) #Batch(instances) #Dataset(instances)


def process_lm_task_split(split, indexers):
    ''' Process a language modeling split '''
    inp_fwd = [TextField(list(map(Token, sent[:-1])), token_indexers=indexers) for sent in split]
    inp_bwd = [TextField(list(map(Token, sent[::-1][:-1])), token_indexers=indexers)
               for sent in split]
    if "chars" not in indexers:
        targs_indexers = {"words": SingleIdTokenIndexer()}
    else:
        targs_indexers = indexers
    trg_fwd = [TextField(list(map(Token, sent[1:])), token_indexers=targs_indexers)
               for sent in split]
    trg_bwd = [TextField(list(map(Token, sent[::-1][1:])), token_indexers=targs_indexers)
               for sent in split]
    # instances = [Instance({"input": inp, "targs": trg_f, "targs_b": trg_b})
    #             for (inp, trg_f, trg_b) in zip(inputs, trg_fwd, trg_bwd)]
    instances = [Instance({"input": inp_f, "input_bwd": inp_b, "targs": trg_f, "targs_b": trg_b})
                 for (inp_f, inp_b, trg_f, trg_b) in zip(inp_fwd, inp_bwd, trg_fwd, trg_bwd)]
    #instances = [Instance({"input": inp_f, "targs": trg_f}) for (inp_f, trg_f) in zip(inp_fwd, trg_fwd)]
    return instances


def process_mt_task_split(split, indexers):
    ''' Process a machine translation split '''
    inputs = [TextField(list(map(Token, sent)), token_indexers=indexers) for sent in split[0]]
    targs = [TextField(list(map(Token, sent)), token_indexers=indexers) for sent in split[2]]
    instances = [Instance({"inputs": x, "targs": t}) for (x, t) in zip(inputs, targs)]
    return instances

def process_ranking_task_split(split, indexers, is_pair=True, classification=False):
    ''' Process reddit data set split '''
    inputs1 = [TextField(list(map(Token, sent)), token_indexers=indexers) for sent in split[0]]  
    inputs2 = [TextField(list(map(Token, sent)), token_indexers=indexers) for sent in split[1]]  
        
    labels = [LabelField(1, label_namespace="labels", skip_indexing=True) for _ in range(len(split[0]))]    
    instances = [Instance({"input1": input1, "input2": input2, "labels": label}) for
                         (input1, input2, label) in zip(inputs1, inputs2, labels)]
    return instances<|MERGE_RESOLUTION|>--- conflicted
+++ resolved
@@ -37,11 +37,7 @@
     WikiText2LMTask, WikiText103LMTask, DisSentBWBSingleTask, \
     DisSentWikiSingleTask, DisSentWikiFullTask, \
     JOCITask, PairOrdinalRegressionTask, WeakGroundedTask, \
-<<<<<<< HEAD
-    GroundedTask, MTTask, BWBLMTask, WikiInsertionsTask
-=======
-    GroundedTask, MTTask, RedditTask
->>>>>>> 3a619fcb
+    GroundedTask, MTTask, BWBLMTask, WikiInsertionsTask, RedditTask
 
 ALL_GLUE_TASKS = ['sst', 'cola', 'mrpc', 'qqp', 'sts-b',
                   'mnli', 'qnli', 'rte', 'wnli']
@@ -71,14 +67,9 @@
              'dissentbwb': (DisSentBWBSingleTask, 'DisSent/bwb/'),
              'dissentwiki': (DisSentWikiSingleTask, 'DisSent/wikitext/'),
              'dissentwikifull': (DisSentWikiFullTask, 'DisSent/wikitext/'),
-<<<<<<< HEAD
              'weakgrounded': (WeakGroundedTask, 'mscoco/weakgrounded/'),
              'grounded': (GroundedTask, 'mscoco/grounded/'),
-=======
-             'weakgrounded': (WeakGroundedTask, 'mscoco-temp/weakgrounded/'),
-             'grounded': (GroundedTask, 'mscoco-temp/grounded/'),
              'reddit': (RedditTask, 'reddit_comments_replies/'),
->>>>>>> 3a619fcb
              }
 
 SOS_TOK, EOS_TOK = "<SOS>", "<EOS>"
@@ -229,7 +220,6 @@
     global_preproc_dir = os.path.join(args.global_ro_exp_dir, "preproc")
     reindex_tasks = _parse_task_list_arg(args.reindex_tasks)
     for task in tasks:
-<<<<<<< HEAD
         for split in ALL_SPLITS:
             log_prefix = "\tTask '%s', split '%s'" % (task.name, split)
             # Try in local preproc dir.
@@ -257,28 +247,6 @@
         task.val_data = None
         task.test_data = None
         log.info("\tTask '%s': cleared in-memory data.", task.name)
-=======
-        if not task.name in preproc_file_names:
-            log.info("\tTask '%s': indexing from scratch", task.name)
-            # Index instances and stream to disk.
-            for split in ALL_SPLITS:
-                log.info("\tTask '%s', split '%s': processing to tokens",
-                         task.name, split)
-                instance_list = process_task_split(task, split, token_indexer)
-                log.info("\tTask '%s', split '%s': %d examples to index",
-                         task.name, split, len(instance_list))
-                record_file = _get_serialized_record_path(task.name, split, preproc_dir)
-                serialize.write_records(
-                    _indexed_instance_generator(instance_list, vocab), record_file)
-                log.info("\tTask '%s': saved split '%s' to %s",
-                         task.name, split, record_file)
-            # Delete in-memory data - we'll lazy-load from disk later.
-            #pdb.set_trace()
-            task.train_data = None
-            task.val_data   = None
-            task.test_data  = None
-            log.info("\tTask '%s': cleared in-memory data.", task.name)
->>>>>>> 3a619fcb
 
     log.info("\tFinished indexing tasks")
 

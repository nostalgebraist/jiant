--- conflicted
+++ resolved
@@ -35,14 +35,12 @@
     DisSentWikiSingleTask, DisSentWikiFullTask, \
     JOCITask, PairOrdinalRegressionTask, WeakGroundedTask, \
     GroundedTask, MTTask, BWBLMTask, WikiInsertionsTask, \
-<<<<<<< HEAD
-    MultiNLIAltTask, NLITypeProbingTask, RedditTask
-=======
     NLITypeProbingTask, MultiNLIAltTask, VAETask, \
     RecastKGTask, RecastLexicosynTask, RecastWinogenderTask, \
     RecastFactualityTask, RecastSentimentTask, RecastVerbcornerTask, \
-    RecastVerbnetTask, RecastNERTask, RecastPunTask
->>>>>>> 7a286b53
+    RecastVerbnetTask, RecastNERTask, RecastPunTask \
+    RedditTask
+
 
 ALL_GLUE_TASKS = ['sst', 'cola', 'mrpc', 'qqp', 'sts-b',
                   'mnli', 'qnli', 'rte', 'wnli']
@@ -75,10 +73,7 @@
              'dissentwikifull': (DisSentWikiFullTask, 'DisSent/wikitext/'),
              'weakgrounded': (WeakGroundedTask, 'mscoco/weakgrounded/'),
              'grounded': (GroundedTask, 'mscoco/grounded/'),
-<<<<<<< HEAD
              'reddit': (RedditTask, 'reddit_comments_replies/'),
-             'nli-prob': (NLITypeProbingTask, 'NLI-Prob/')
-=======
              'nli-prob': (NLITypeProbingTask, 'NLI-Prob/'),
              'vae': (VAETask, 'VAE'),
              'recast-kg': (RecastKGTask, 'DNC/kg-relations'),
@@ -90,7 +85,6 @@
              'recast-sentiment': (RecastSentimentTask, 'DNC/recast_sentiment_data'),
              'recast-verbcorner': (RecastVerbcornerTask, 'DNC/recast_verbcorner_data'),
              'recast-verbnet': (RecastVerbnetTask, 'DNC/recast_verbnet_data')
->>>>>>> 7a286b53
              }
 
 SOS_TOK, EOS_TOK = "<SOS>", "<EOS>"

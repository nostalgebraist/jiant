--- conflicted
+++ resolved
@@ -97,19 +97,18 @@
         filename = _get_serialized_record_path(task_name, split, preproc_dir)
         serialize.write_records(split_dict[split], filename)
 
-def del_field_tokens(instances):
+def del_field_tokens(instance):
     ''' Save memory by deleting the tokens that will no longer be used.
     
     Args:
-        instances: iterable of Instance. Modified in-place.
-    '''
-    for instance in instances:
-        if 'input1' in instance.fields:
-            field = instance.fields['input1']
-            del field.tokens
-        if 'input2' in instance.fields:
-            field = instance.fields['input2']
-            del field.tokens
+        instance: AllenNLP Instance. Modified in-place.
+    '''
+    if 'input1' in instance.fields:
+        field = instance.fields['input1']
+        del field.tokens
+    if 'input2' in instance.fields:
+        field = instance.fields['input2']
+        del field.tokens
 
 def build_tasks(args):
     '''Main logic for preparing tasks, doing so by
@@ -185,7 +184,8 @@
             log.info("\tIndexing task %s from scratch", task.name)
             split_dict = process_task(task, token_indexer, vocab)
             for instances in split_dict.values():
-                del_field_tokens(instances)
+                for instance in instances:
+                    del_field_tokens(instance)
             #  del_field_tokens(split_dict)
             _serialize_task(task.name, split_dict, preproc_dir)
             log.info("\tSaved data to %s", preproc_dir)
@@ -204,14 +204,12 @@
     log.info('\t  Evaluating on %s', ', '.join(eval_task_names))
     return train_tasks, eval_tasks, vocab, word_embs
 
-
-<<<<<<< HEAD
 #  def serialize_instances_for_task(task, train_val_test_dict, preproc_dir):
 #      for task_type in train_val_test_dict:
 #          file_name = task.name + "__" + task_type
 #          file_path = os.path.join(preproc_dir, file_name)
 #          write_records(train_val_test_dict[task_type], file_path)
-#          task_type_iterator = read_records(file_path)
+#          task_type_iterator = read_records(file_path, repeatable=True)
 #          setattr(task, task_type, task_type_iterator)
 
 
@@ -219,26 +217,9 @@
 #      train_generator = read_records(os.path.join(preproc_dir, task_name + "__train_data"), repeatable=True)
 #      val_generator = read_records(os.path.join(preproc_dir, task_name + "__val_data"),
 #                                   repeatable=True)
-#      test_generator = read_records(os.path.join(preproc_dir, task_name + "__test_data"))
+#      test_generator = read_records(os.path.join(preproc_dir, task_name + "__test_data"),
+#                                    repeatable=True)
 #      return train_generator, val_generator, test_generator
-=======
-def serialize_instances_for_task(task, train_val_test_dict, preproc_dir):
-    for task_type in train_val_test_dict:
-        file_name = task.name + "__" + task_type
-        file_path = os.path.join(preproc_dir, file_name)
-        write_records(train_val_test_dict[task_type], file_path)
-        task_type_iterator = read_records(file_path, repeatable=True)
-        setattr(task, task_type, task_type_iterator)
-
-
-def get_task_generator(task_name, preproc_dir):
-    train_generator = read_records(os.path.join(preproc_dir, task_name + "__train_data"), repeatable=True)
-    val_generator = read_records(os.path.join(preproc_dir, task_name + "__val_data"),
-                                 repeatable=True)
-    test_generator = read_records(os.path.join(preproc_dir, task_name + "__test_data"),
-                                  repeatable=True)
-    return train_generator, val_generator, test_generator
->>>>>>> 63b65cbb
 
 
 def get_tasks(train_tasks, eval_tasks, max_seq_len, path=None,

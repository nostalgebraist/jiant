--- conflicted
+++ resolved
@@ -37,11 +37,7 @@
     DisSentWikiSingleTask, DisSentWikiFullTask, \
     JOCITask, PairOrdinalRegressionTask, WeakGroundedTask, \
     GroundedTask, MTTask, BWBLMTask, WikiInsertionsTask, \
-<<<<<<< HEAD
-    NLITypeProbingTask
-=======
-    MultiNLIAltTask
->>>>>>> 9c2bd90f
+    NLITypeProbingTask, MultiNLIAltTask
 
 ALL_GLUE_TASKS = ['sst', 'cola', 'mrpc', 'qqp', 'sts-b',
                   'mnli', 'qnli', 'rte', 'wnli']

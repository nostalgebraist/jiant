""" Trainer """
import os
import re
import math
import glob
import time
import copy
import random
import logging as log
import itertools
import numpy as np

import torch
from torch.optim.lr_scheduler import ReduceLROnPlateau
from torch.nn.utils.clip_grad import clip_grad_norm_
from tensorboardX import SummaryWriter  # pylint: disable=import-error

from allennlp.common import Params  # pylint: disable=import-error
from allennlp.common.checks import ConfigurationError  # pylint: disable=import-error
from allennlp.data.iterators import BasicIterator, BucketIterator  # pylint: disable=import-error
from allennlp.training.learning_rate_schedulers import LearningRateScheduler  # pylint: disable=import-error
from allennlp.training.optimizers import Optimizer  # pylint: disable=import-error
from allennlp.nn.util import move_to_device, device_mapping

from .utils.utils import assert_for_log  # pylint: disable=import-error
from .evaluate import evaluate
from .utils import config


def build_trainer_params(args, task_names):
    ''' In an act of not great code design, we wrote this helper function which
    extracts trainer parameters from args. In particular, we want to search args
    for task specific training parameters. '''
    assert args.optimizer == "bert_adam" and args.max_epochs_per_task > 0, \
                        ("For now, you have to set max_epochs_per_task to be a"
                        "positive number for bert adams since the optimizer"
                        "relies on it")

    def _get_task_attr(attr_name): return config.get_task_attr(args, task_names, attr_name)

    params = {}
    train_opts = ['optimizer', 'lr', 'batch_size', 'lr_decay_factor',
                  'lr_patience', 'patience', 'scheduler_threshold']
    # we want to pass to the build_train()
    extra_opts = ['sent_enc', 'd_hid', 'warmup',
                  'max_grad_norm', 'min_lr', 'batch_size',
                  'cuda', 'keep_all_checkpoints',
                  'val_data_limit', 'max_epochs', 'training_data_fraction']
    for attr in train_opts:
        params[attr] = _get_task_attr(attr)
    for attr in extra_opts:
        params[attr] = getattr(args, attr)
    params['max_vals'] = _get_task_attr('max_vals')
    params['val_interval'] = _get_task_attr('val_interval')
    params['dec_val_scale'] = _get_task_attr('dec_val_scale')

    return Params(params)


def build_trainer(params, model, run_dir, metric_should_decrease=True):
    '''Build a trainer from params.

    Parameters
    ----------
    params: Trainer parameters as built by build_trainer_params.
    model: A module with trainable parameters.
    run_dir: The directory where we save the models.

    Returns
    -------
    A trainer object, a trainer config object, an optimizer config object,
        and a scheduler config object.
    '''

    opt_params = {'type': params['optimizer'], 'lr': params['lr']}
    if params['optimizer'] == 'adam':
        # AMSGrad is a flag variant of Adam, not its own object.
        opt_params['amsgrad'] = True
    elif params['optimizer'] == 'bert_adam':
<<<<<<< HEAD
=======
        # Transformer scheduler uses number of opt steps, if known in advance, to set the LR.
        # We leave it as -1 here (unknown) and set it if known later.
>>>>>>> 6d952c3e
        opt_params['t_total'] = -1
        opt_params['warmup'] = 0.1
    opt_params = Params(opt_params)

    if 'transformer' in params['sent_enc']:
        assert False, "Transformer is not yet tested, still in experimental stage :-("
        schd_params = Params({'type': 'noam',
                              'model_size': params['d_hid'],
                              'warmup_steps': params['warmup'],
                              'factor': 1.0})
        log.info('\tUsing noam scheduler with warmup %d!', params['warmup'])
    else:
        schd_params = Params({'type': 'reduce_on_plateau',
                              'mode': 'min' if metric_should_decrease else 'max',
                              'factor': params['lr_decay_factor'],
                              'patience': params['lr_patience'],
                              'threshold': params['scheduler_threshold'],
                              'threshold_mode': 'abs',
                              'verbose': True})
        log.info('\tUsing ReduceLROnPlateau scheduler!')

    train_params = Params({'cuda_device': params['cuda'],
                           'patience': params['patience'],
                           'grad_norm': params['max_grad_norm'],
                           'val_interval': params['val_interval'],
                           'max_vals': params['max_vals'],
                           'lr_decay': .99, 'min_lr': params['min_lr'],
                           'keep_all_checkpoints': params['keep_all_checkpoints'],
                           'val_data_limit': params['val_data_limit'],
                           'max_epochs': params['max_epochs'],
                           'dec_val_scale': params['dec_val_scale'],
                           'training_data_fraction': params['training_data_fraction']})
    trainer = SamplingMultiTaskTrainer.from_params(model, run_dir,
                                                   copy.deepcopy(train_params))
    return trainer, train_params, opt_params, schd_params


class SamplingMultiTaskTrainer:
    def __init__(self, model, patience=2, val_interval=100, max_vals=50,
                 serialization_dir=None, cuda_device=-1,
                 grad_norm=None, grad_clipping=None, lr_decay=None, min_lr=None,
                 keep_all_checkpoints=False, val_data_limit=5000, max_epochs=-1,
                 dec_val_scale=100, training_data_fraction=1.0):
        """
        The training coordinator. Unusually complicated to handle MTL with tasks of
        diverse sizes.

        Parameters
        ----------
        model : ``Model``, required.
            An AllenNLP model to be optimized. Pytorch Modules can also be optimized if
            their ``forward`` method returns a dictionary with a "loss" key, containing a
            scalar tensor representing the loss function to be optimized.
        patience , optional (default=2)
            Number of epochs to be patient before early stopping.
        val_metric , optional (default="loss")
            Validation metric to measure for whether to stop training using patience
            and whether to serialize an ``is_best`` model each epoch. The metric name
            must be prepended with either "+" or "-", which specifies whether the metric
            is an increasing or decreasing function.
        serialization_dir , optional (default=None)
            Path to directory for saving and loading model files. Models will not be saved if
            this parameter is not passed.
        cuda_device , optional (default = -1)
            An integer specifying the CUDA device to use. If -1, the CPU is used.
            Multi-gpu training is not currently supported, but will be once the
            Pytorch DataParallel API stabilises.
        grad_norm : float, optional, (default = None).
            If provided, gradient norms will be rescaled to have a maximum of this value.
        grad_clipping : ``float``, optional (default = ``None``).
            If provided, gradients will be clipped `during the backward pass` to have an (absolute)
            maximum of this value.  If you are getting ``NaNs`` in your gradients during training
            that are not solved by using ``grad_norm``, you may need this.
        keep_all_checkpoints : If set, keep checkpoints from every validation. Otherwise, keep only
            best and (if different) most recent.
        val_data_limit: During training, use only the first N examples from the validation set.
            Set to -1 to use all.
        training_data_fraction: If set to a float between 0 and 1, load only the specified percentage
            of examples. Hashing is used to ensure that the same examples are loaded each epoch.
        """
        self._model = model

        self._patience = patience
        self._max_vals = max_vals
        self._val_interval = val_interval
        self._serialization_dir = serialization_dir
        self._cuda_device = cuda_device
        self._grad_norm = grad_norm
        self._grad_clipping = grad_clipping
        self._lr_decay = lr_decay
        self._min_lr = min_lr
        self._keep_all_checkpoints = keep_all_checkpoints
        self._val_data_limit = val_data_limit
        self._max_epochs = max_epochs
        self._dec_val_scale = dec_val_scale
        self._training_data_fraction = training_data_fraction
        self._task_infos = None
        self._metric_infos = None

        self._log_interval = 10  # seconds
        if self._cuda_device >= 0:
            self._model = self._model.cuda(self._cuda_device)

        self._TB_dir = None
        if self._serialization_dir is not None:
            self._TB_dir = os.path.join(self._serialization_dir, "tensorboard")
            self._TB_train_log = SummaryWriter(
                os.path.join(self._TB_dir, "train"))
            self._TB_validation_log = SummaryWriter(
                os.path.join(self._TB_dir, "val"))

    def _check_history(self, metric_history, cur_score, should_decrease=False):
        '''
        Given a the history of the performance on a metric
        and the current score, check if current score is
        best so far and if out of patience.
        '''
        patience = self._patience + 1
        best_fn = min if should_decrease else max
        best_score = best_fn(metric_history)
        if best_score == cur_score:
            best_so_far = metric_history.index(best_score) == len(metric_history) - 1
        else:
            best_so_far = False

        if should_decrease:
            index_of_last_improvement = metric_history.index(min(metric_history))
            out_of_patience = index_of_last_improvement <= len(metric_history) - (patience + 1)
        else:
            index_of_last_improvement = metric_history.index(max(metric_history))
            out_of_patience = index_of_last_improvement <= len(metric_history) - (patience + 1)

        return best_so_far, out_of_patience

    def _setup_training(
            self,
            tasks,
            batch_size,
            train_params,
            optimizer_params,
            scheduler_params,
            phase):
        ''' Set up the trainer by initializing task_infos and metric_infos, which
        track necessary information about the training status of each task and metric respectively.

        Returns:
            - task_infos (Dict[str:Dict[str:???]]): dictionary containing where each task_info contains:
                - iterator: a task specific (because it uses that task's fields to dynamically batch) batcher
                - n_tr_batches: the number of training batches
                - tr_generator: generator object that returns the batches, set to repeat indefinitely
                - loss: the accumulated loss (during training or validation)
                - n_batches_since_val: number of batches trained on since the last validation
                - total_batches_trained: number of batches trained over all validation checks
                - optimizer: a task specific optimizer, not used if the global optimizer is not None
                - scheduler: a task specific scheduler, not used if the global optimizer is not None
                - stopped: a bool indicating if that task is stopped or not (if it ran out of patience or hit min lr)
                - last_log: the time we last logged progress for the task

            - metric_infos (Dict[str:Dict[str:???]]): dictionary containing metric information.
                Each metric should be the validation metric of a task, except {micro/macro}_avg,
                which are privileged to get an aggregate multi-task score. Each dict contains:
                - hist (List[float]): previous values of the metric
                - stopped (Bool): whether or not that metric is stopped or not
                - best (Tuple(Int, Dict)): information on the best value of that metric and when it happened
        '''
        task_infos = {task.name: {} for task in tasks}
        for task in tasks:
            task_info = task_infos[task.name]

            # Adding task-specific smart iterator to speed up training
            instance = [i for i in itertools.islice(task.train_data, 1)][0]
            pad_dict = instance.get_padding_lengths()
            sorting_keys = []
            for field in pad_dict:
                for pad_field in pad_dict[field]:
                    sorting_keys.append((field, pad_field))
            iterator = BucketIterator(sorting_keys=sorting_keys,
                                      max_instances_in_memory=10000,
                                      batch_size=batch_size,
                                      biggest_batch_first=True)
            tr_generator = iterator(task.train_data, num_epochs=None)
            tr_generator = move_to_device(tr_generator, self._cuda_device)
            task_info['iterator'] = iterator

            if phase == "main":
                # Warning: This won't be precise when training_data_fraction is set, since each example is included
                # or excluded independently using a hashing function. Fortunately, it
                # doesn't need to be.
                task_info['n_tr_batches'] = math.ceil(
                    task.n_train_examples * self._training_data_fraction / batch_size)
            else:
                task_info['n_tr_batches'] = math.ceil(task.n_train_examples / batch_size)

            task_info['tr_generator'] = tr_generator
            task_info['loss'] = 0.0
            task_info['total_batches_trained'] = 0
            task_info['n_batches_since_val'] = 0
            # deepcopy b/c using Params pops values and we may want to reuse the Params object later
            opt_params = copy.deepcopy(optimizer_params)
            if self._max_epochs > 0 and "t_total" in optimizer_params:
                # If we know in advance how many opt steps for the transformer there are, set it.
                opt_params['t_total'] = task_info["n_tr_batches"] * self._max_epochs
            task_info['optimizer'] = Optimizer.from_params(train_params, opt_params)
            task_info['scheduler'] = LearningRateScheduler.from_params(
                task_info['optimizer'], copy.deepcopy(scheduler_params))
            task_info['stopped'] = False
            task_info['last_log'] = time.time()

        # Metric bookkeeping
        all_metrics = [task.val_metric for task in tasks] + ['micro_avg', 'macro_avg']
        metric_infos = {metric: {'hist': [], 'stopped': False, 'best': (-1, {})} for
                        metric in all_metrics}
        self._task_infos = task_infos
        self._metric_infos = metric_infos
        return task_infos, metric_infos

    def train(self, tasks, stop_metric,
              batch_size, n_batches_per_pass,
              weighting_method, scaling_method,
              train_params, optimizer_params, scheduler_params,
              shared_optimizer=1, load_model=1, phase="main"):
        """
        The main training loop.
        Training will stop if we run out of patience or hit the minimum learning rate.

        Parameters
        ----------
        tasks: A list of task objects to train on.
        stop_metric: The metric to use for early stopping.
        batch_size: The batch size to use for the tasks
        n_batches_per_pass: How many training steps per task per pass.
        weighting_method: How to sample which task to use.
        scaling_method: How to scale gradients.
        train_params: Trainer config object.
        optimizer_params: Optimizer config object.
        scheduler_params: Scheduler config object.
        shared_optimizer: Use a single optimizer object for all tasks in MTL. Recommended.
        load_model: Whether to restore and continue training if a checkpoint is found.
        phase: Usually 'main' or 'eval'.

        Returns
        -------
        Validation results
        """
        validation_interval = self._val_interval
        task_infos, metric_infos = self._setup_training(tasks, batch_size, train_params,
                                                        optimizer_params, scheduler_params, phase)

        if shared_optimizer:  # If shared_optimizer, ignore task_specific optimizers
            optimizer_params = copy.deepcopy(optimizer_params)
            if "t_total" in optimizer_params and self._max_epochs > 0:
                n_epoch_steps = sum([info["n_tr_batches"] for info in task_infos.values()])
                optimizer_params["t_total"] = n_epoch_steps * self._max_epochs
            g_optimizer = Optimizer.from_params(train_params, optimizer_params)
            g_scheduler = LearningRateScheduler.from_params(
                g_optimizer, copy.deepcopy(scheduler_params))
        else:
            g_optimizer, g_scheduler = None, None
        self._g_optimizer = g_optimizer
        self._g_scheduler = g_scheduler

        n_pass, should_stop = 0, False  # define these here b/c they might get overridden on load
        if self._serialization_dir is not None and phase != "eval":  # Resume from serialization path
            if load_model and any(
                    ["model_state_" in x for x in os.listdir(self._serialization_dir)]):
                n_pass, should_stop = self._restore_checkpoint()
                log.info("Loaded model from checkpoint. Starting at pass %d.", n_pass)
            else:
                log.info("Not loading.")
                checkpoint_pattern = os.path.join(
                    self._serialization_dir, "*_{}_*.th".format(phase))
                assert_for_log(len(glob.glob(checkpoint_pattern)) == 0,
                               "There are existing checkpoints in %s which will be overwritten. "
                               "Use load_model = 1 to load the checkpoints instead. "
                               "If you don't want them, delete them or change your experiment name." %
                               self._serialization_dir)

        if self._grad_clipping is not None:  # pylint: disable=invalid-unary-operand-type
            def clip_function(grad): return grad.clamp(-self._grad_clipping, self._grad_clipping)
            for parameter in self._model.parameters():
                if parameter.requires_grad:
                    parameter.register_hook(clip_function)

        # Calculate per task sampling weights
        assert_for_log(len(tasks) > 0, "Error: Expected to sample from 0 tasks.")

        task_names = [task.name for task in tasks]
        task_n_train_examples = np.array([task.n_train_examples for task in tasks])
        task_n_train_batches = np.array([task_infos[task.name]['n_tr_batches'] for task in tasks])
        log.info("Training examples per task: " + str(dict(zip(task_names, task_n_train_examples))))

        if weighting_method == 'uniform':
            sample_weights = [1.0] * len(tasks)
            log.info("Sampling tasks uniformly.")
        elif weighting_method == 'proportional':
            sample_weights = task_n_train_examples.astype(float)
            log.info("Sampling tasks proportional to number of training examples.")
        elif weighting_method == 'proportional_log_batch':
            sample_weights = np.log(task_n_train_batches)
            log.info("Sampling tasks proportional to log number of training batches.")
        elif weighting_method == 'proportional_log_example':
            sample_weights = np.log(task_n_train_examples)
            log.info("Sampling tasks proportional to log number of training examples.")
        elif weighting_method == 'inverse':
            sample_weights = 1 / task_n_train_examples
            log.info("Sampling tasks inverse to number of training examples.")
        elif weighting_method == 'inverse_log_example':
            sample_weights = 1 / np.log(task_n_train_examples)
            log.info("Sampling tasks inverse to log number of training examples.")
        elif weighting_method == 'inverse_log_batch':
            sample_weights = 1 / np.log(task_n_train_batches)
            log.info("Sampling tasks inverse to log number of training batches.")
        elif 'power_' in weighting_method:
            weighting_power = float(weighting_method.strip('power_'))
            sample_weights = task_n_train_examples ** weighting_power
            log.info("Sampling tasks with %s.", weighting_method.replace('_', ' of '))
        elif 'softmax_' in weighting_method:  # exp(x/temp)
            weighting_temp = float(weighting_method.strip('softmax_'))
            sample_weights = np.exp(task_n_train_examples / weighting_temp)
            log.info("Sampling tasks with %s.", weighting_method.replace('_', ' of temperature '))

        normalized_sample_weights = np.array(sample_weights) / sum(sample_weights)
        log.info("Using weighting method: %s, with normalized sample weights %s ",
                 weighting_method, np.array_str(normalized_sample_weights, precision=4))

        # Sample the tasks to train on. Do it all at once (val_interval) for MAX EFFICIENCY.
        samples = random.choices(tasks, weights=sample_weights, k=validation_interval)

        if scaling_method == 'uniform':
            scaling_weights = [1.0] * len(tasks)
        elif scaling_method == 'max_proportional':
            scaling_weights = task_n_train_examples.astype(float)
        elif scaling_method == 'max_proportional_log':
            scaling_weights = np.log(task_n_train_examples)
        elif 'max_power_' in scaling_method:
            scaling_power = float(scaling_method.strip('max_power_'))
            scaling_weights = task_n_train_examples ** scaling_power
        elif scaling_method == 'max_inverse_log':
            scaling_weights = 1 / np.log(task_n_train_examples)
        elif scaling_method == 'max_inverse':
            scaling_weights = 1 / task_n_train_examples
        # Weighting losses based on best epochs for each task from a previous uniform run, normalizd by max epoch
        # eg. 'max_epoch_9_18_1_11_18_2_14_16_1'
        elif 'max_epoch_' in scaling_method:
            epochs = scaling_method.strip('max_epoch_').split('_')
            assert len(epochs) == len(tasks), "Loss Scaling Error: epoch number not match."
            scaling_weights = np.array(list(map(int, epochs)))

        # normalized by max weight
        if 'max' in scaling_method:
            scaling_weights = scaling_weights / np.max(scaling_weights)

        scaling_weights = dict(zip(task_names, scaling_weights))
        log.info(
            "Using loss scaling method: %s, with weights %s",
            scaling_method,
            str(scaling_weights))

        offset = 0
        all_tr_metrics = {}
        log.info("Beginning training. Stopping metric: %s", stop_metric)
        while not should_stop:
            self._model.train()
            task = samples[(n_pass + offset) % validation_interval]  # randomly select a task
            task_info = task_infos[task.name]
            if task_info['stopped']:
                offset += 1
                continue
            tr_generator = task_info['tr_generator']
            optimizer = g_optimizer if shared_optimizer else task_info['optimizer']
            scheduler = g_scheduler if shared_optimizer else task_info['scheduler']
            total_batches_trained = task_info['total_batches_trained']
            n_batches_since_val = task_info['n_batches_since_val']
            tr_loss = task_info['loss']
            for batch in itertools.islice(tr_generator, n_batches_per_pass):
                n_batches_since_val += 1
                total_batches_trained += 1
                optimizer.zero_grad()
                output_dict = self._forward(batch, task=task, for_training=True)
                assert_for_log("loss" in output_dict,
                               "Model must return a dict containing a 'loss' key")
                loss = output_dict["loss"]  # optionally scale loss

                loss *= scaling_weights[task.name]

                loss.backward()
                assert_for_log(not torch.isnan(loss).any(), "NaNs in loss.")
                tr_loss += loss.data.cpu().numpy()

                # Gradient regularization and application
                if self._grad_norm:
                    clip_grad_norm_(self._model.parameters(), self._grad_norm)
                optimizer.step()
                n_pass += 1  # update per batch

                # step scheduler if it's not ReduceLROnPlateau
                if not isinstance(scheduler.lr_scheduler, ReduceLROnPlateau):
                    scheduler.step_batch(n_pass)

            # Update training progress on that task
            task_info['n_batches_since_val'] = n_batches_since_val
            task_info['total_batches_trained'] = total_batches_trained
            task_info['loss'] = tr_loss

            # Intermediate log to logger and tensorboard
            if time.time() - task_info['last_log'] > self._log_interval:
                task_metrics = task.get_metrics()

                # log to tensorboard
                if self._TB_dir is not None:
                    task_metrics_to_TB = task_metrics.copy()
                    task_metrics_to_TB["loss"] = \
                        float(task_info['loss'] / n_batches_since_val)
                    self._metrics_to_tensorboard_tr(n_pass, task_metrics_to_TB, task.name)

                task_metrics["%s_loss" % task.name] = tr_loss / n_batches_since_val
                description = self._description_from_metrics(task_metrics)
                log.info("Update %d: task %s, batch %d (%d): %s", n_pass,
                         task.name, n_batches_since_val, total_batches_trained, description)
                task_info['last_log'] = time.time()

                if self._model.utilization is not None:
                    batch_util = self._model.utilization.get_metric()
                    log.info("TRAINING BATCH UTILIZATION: %.3f", batch_util)

            # Validation
            if n_pass % validation_interval == 0:

                # Dump and log all of our current info
                epoch = int(n_pass / validation_interval)
                log.info("***** Pass %d / Epoch %d *****", n_pass, epoch)
                # Get metrics for all training progress so far
                for task in tasks:
                    task_info = task_infos[task.name]
                    n_batches_since_val = task_info['n_batches_since_val']
                    if n_batches_since_val > 0:
                        task_metrics = task.get_metrics(reset=True)
                        for name, value in task_metrics.items():
                            all_tr_metrics["%s_%s" % (task.name, name)] = value
                        all_tr_metrics["%s_loss" % task.name] = \
                            float(task_info['loss'] / n_batches_since_val)
                    else:
                        all_tr_metrics["%s_loss" % task.name] = 0.0
                    log.info("%s: trained on %d batches, %.3f epochs", task.name,
                             n_batches_since_val, n_batches_since_val / task_info['n_tr_batches'])
                if self._model.utilization is not None:
                    batch_util = self._model.utilization.get_metric(reset=True)
                    log.info("TRAINING BATCH UTILIZATION: %.3f", batch_util)

                # Validate
                log.info("Validating...")
                all_val_metrics, should_save, new_best_macro = self._validate(
                    epoch, tasks, batch_size, periodic_save=(phase != "eval"))

                # Check stopping conditions
                should_stop = self._check_stop(epoch, stop_metric, tasks)

                # Log results to logger and tensorboard
                for name, value in all_val_metrics.items():
                    log.info("Statistic: %s", name)
                    if name in all_tr_metrics:
                        log.info("\ttraining: %3f", all_tr_metrics[name])
                    log.info("\tvalidation: %3f", value)
                if self._TB_dir is not None:
                    self._metrics_to_tensorboard_val(n_pass, all_val_metrics)
                lrs = self._get_lr()  # log LR
                for name, value in lrs.items():
                    log.info("%s: %.6f", name, value)
                elmo_params = self._model.get_elmo_mixing_weights(tasks)
                if elmo_params:  # log ELMo mixing weights
                    for task_name, task_params in elmo_params.items():
                        log.info("ELMo mixing weights for {}:".format(task_name))
                        log.info("\t" + ", ".join(["{}: {:.6f}".format(layer, float(param))
                                                   for layer, param in task_params.items()]))

                # Reset training preogress
                all_tr_metrics = {}
                samples = random.choices(
                    tasks,
                    weights=sample_weights,
                    k=validation_interval)  # pylint: disable=no-member

                if should_save:
                    self._save_checkpoint(
                        {"pass": n_pass, "epoch": epoch, "should_stop": should_stop},
                        phase=phase, new_best_macro=new_best_macro)

        log.info('Stopped training after %d validation checks', n_pass / validation_interval)
        return self._aggregate_results(tasks, task_infos, metric_infos)  # , validation_interval)

    def _aggregate_results(self, tasks, task_infos, metric_infos):
        ''' Helper function to print results after finishing training '''
        results = {}
        for task in tasks:
            task_info = task_infos[task.name]
            log.info('Trained %s for %d batches or %.3f epochs',
                     task.name, task_info['total_batches_trained'],
                     task_info['total_batches_trained'] / task_info['n_tr_batches'])
            results[task.name] = metric_infos[task.val_metric]['best'][0]  # * validation_interval
        results['micro'] = metric_infos['micro_avg']['best'][0]  # * validation_interval
        results['macro'] = metric_infos['macro_avg']['best'][0]  # * validation_interval
        log.info('***** VALIDATION RESULTS *****')
        for metric in metric_infos.keys():
            best_epoch, epoch_metrics = metric_infos[metric]['best']
            all_metrics_str = ', '.join(['%s: %.5f' % (metric, score) for
                                         metric, score in epoch_metrics.items()])
            log.info('%s, %d, %s', metric, best_epoch, all_metrics_str)
        return results

    def _validate(self, epoch, tasks, batch_size, periodic_save=True):
        ''' Validate on all tasks and return the results and whether to save this epoch or not '''
        task_infos, metric_infos = self._task_infos, self._metric_infos
        g_scheduler = self._g_scheduler
        self._model.eval()
        all_val_metrics = {("%s_loss" % task.name): 0.0 for task in tasks}
        all_val_metrics["macro_avg"] = 0.0
        all_val_metrics["micro_avg"] = 0.0
        n_examples_overall = 0.0

        # Get validation numbers for each task
        for task in tasks:
            n_examples, batch_num = 0, 0
            task_info = task_infos[task.name]

            # to speed up training, we evaluate on a subset of validation data
            if self._val_data_limit >= 0:
                max_data_points = min(task.n_val_examples, self._val_data_limit)
            else:
                max_data_points = task.n_val_examples
            val_generator = BasicIterator(batch_size, instances_per_epoch=max_data_points)(
                task.val_data, num_epochs=1, shuffle=False)
            val_generator = move_to_device(val_generator, self._cuda_device)
            n_val_batches = math.ceil(max_data_points / batch_size)
            all_val_metrics["%s_loss" % task.name] = 0.0

            for batch in val_generator:
                batch_num += 1
                out = self._forward(batch, task=task, for_training=False)
                loss = out["loss"]
                all_val_metrics["%s_loss" % task.name] += loss.data.cpu().numpy()
                n_examples += out["n_exs"]

                # log
                if time.time() - task_info['last_log'] > self._log_interval:
                    task_metrics = task.get_metrics()
                    task_metrics["%s_loss" % task.name] = \
                        all_val_metrics["%s_loss" % task.name] / batch_num
                    description = self._description_from_metrics(task_metrics)
                    log.info("Batch %d/%d: %s", batch_num, n_val_batches, description)
                    task_info['last_log'] = time.time()
            assert batch_num == n_val_batches

            # Get task validation metrics and store in all_val_metrics
            task_metrics = task.get_metrics(reset=True)
            for name, value in task_metrics.items():
                all_val_metrics["%s_%s" % (task.name, name)] = value
            all_val_metrics["%s_loss" % task.name] /= batch_num  # n_val_batches
            if task.val_metric_decreases and len(tasks) > 1:
                all_val_metrics["micro_avg"] += (1 - all_val_metrics[task.val_metric] /
                                                 self._dec_val_scale) * n_examples
                all_val_metrics["macro_avg"] += (1 -
                                                 all_val_metrics[task.val_metric] /
                                                 self._dec_val_scale)
            else:
                # triggers for single-task cases and during MTL when task val metric increases
                all_val_metrics["micro_avg"] += all_val_metrics[task.val_metric] * n_examples
                all_val_metrics["macro_avg"] += all_val_metrics[task.val_metric]
            n_examples_overall += n_examples

            # Reset training progress
            task_info['n_batches_since_val'] = 0
            task_info['loss'] = 0

        all_val_metrics['micro_avg'] /= n_examples_overall
        all_val_metrics['macro_avg'] /= len(tasks)

        # Track per task patience
        should_save = periodic_save  # whether to save this epoch or not.
        # Currently we save every validation in the main training runs.
        new_best_macro = False  # whether this epoch is a new best

        for task in tasks + ['micro', 'macro']:
            if task in ['micro', 'macro']:
                metric = "%s_avg" % task
                metric_decreases = tasks[0].val_metric_decreases if len(tasks) == 1 else False
                task_name = task
            else:
                metric = task.val_metric
                metric_decreases = task.val_metric_decreases
                task_name = task.name
            if metric_infos[metric]['stopped']:
                continue
            this_epoch_metric = all_val_metrics[metric]
            metric_history = metric_infos[metric]['hist']
            metric_history.append(this_epoch_metric)
            is_best_so_far, out_of_patience = \
                self._check_history(metric_history, this_epoch_metric, metric_decreases)
            if is_best_so_far:
                log.info("Best model found for %s.", task_name)
                metric_infos[metric]['best'] = (epoch, all_val_metrics)
                should_save = True
                if task_name == 'macro':
                    new_best_macro = True
            if out_of_patience:
                if periodic_save:
                    should_save = True
                metric_infos[metric]['stopped'] = True
                log.info("Out of patience. Stopped tracking %s", task_name)

            # Get scheduler, using global scheduler if exists and task is macro
            # micro has no scheduler updates
            if task_name not in ['micro', 'macro'] and g_scheduler is None:
                scheduler = task_infos[task_name]['scheduler']
            elif g_scheduler is not None and task_name == 'macro':
                scheduler = g_scheduler
            else:
                scheduler = None
            if scheduler is not None and isinstance(scheduler.lr_scheduler, ReduceLROnPlateau):
                log.info("Advancing scheduler.")
                scheduler.step(this_epoch_metric, epoch)
                log.info("\tBest %s: %.3f", metric, scheduler.lr_scheduler.best)
                log.info("\t# bad epochs: %d", scheduler.lr_scheduler.num_bad_epochs)

        return all_val_metrics, should_save, new_best_macro

    def _get_lr(self):
        ''' Get learning rate from the optimizer we're using '''
        if self._g_optimizer is not None:
            lrs = {'global_lr': self._g_optimizer.param_groups[0]['lr']}
        else:
            lrs = {}
            for task, task_info in self._task_infos.items():
                lrs["%s_lr" % task] = task_info['optimizer'].param_groups[0]['lr']
        return lrs

    def _check_stop(self, val_n, stop_metric, tasks):
        ''' Check to see if should stop '''
        task_infos, metric_infos = self._task_infos, self._metric_infos
        g_optimizer = self._g_optimizer

        should_stop = False
        if self._max_epochs > 0: # check if max # epochs hit
            for task in tasks:
                task_info = task_infos[task.name]
                n_epochs_trained = task_info['total_batches_trained'] / task_info['n_tr_batches']
                if n_epochs_trained >= self._max_epochs:
                    log.info("Maximum epochs trained on %s.", task.name)
                    task_info['stopped'] = True
            stop_epochs = min([info["stopped"] for info in task_infos.values()])
            if stop_epochs:
                log.info("Maximum epochs trained on all tasks.")
                should_stop = True

        if g_optimizer is None: # check if minimum LR hit
            for task in tasks:
                task_info = task_infos[task.name]
                if task_info['optimizer'].param_groups[0]['lr'] < self._min_lr:
                    log.info("Minimum lr hit on %s.", task.name)
                    task_info['stopped'] = True
            stop_lr = min([info['stopped'] for info in task_infos.values()])
        else:
            stop_lr = g_optimizer.param_groups[0]['lr'] < self._min_lr
        if stop_lr:
            log.info("All tasks hit minimum lr. Stopping training.")
            should_stop = True

        # check if validation metric is stopped
        stop_metric = metric_infos[stop_metric]['stopped']
        if stop_metric:
            log.info("All metrics ran out of patience. Stopping training.")
            should_stop = True

        # check if max number of validations hit
        stop_val = bool(val_n >= self._max_vals)
        if stop_val:
            log.info("Maximum number of validations hit. Stopping training.")
            should_stop = True

        return should_stop

    def _forward(self, batch, for_training, task=None):
        ''' At one point this does something, now it doesn't really do anything '''
        tensor_batch = move_to_device(batch, self._cuda_device)
        model_out = self._model.forward(task, tensor_batch)
        return model_out

    def _description_from_metrics(self, metrics):
        # pylint: disable=no-self-use
        ''' format some metrics as a string '''
        return ', '.join(["%s: %.4f" % (name, value) for name, value in metrics.items()]) + " ||"

    def _unmark_previous_best(self, phase, epoch):
        marked_best = glob.glob(
            os.path.join(self._serialization_dir, "*_state_{}_epoch_*.best_macro.th".format(phase)))
        for file in marked_best:
            # Skip the just-written checkpoint.
            if "_{}.".format(epoch) not in file:
                os.rename(file, re.sub('%s$' % ".best_macro.th", ".th", file))

    def _delete_old_checkpoints(self, phase, epoch):
        candidates = glob.glob(
            os.path.join(self._serialization_dir, "*_state_{}_epoch_*.th".format(phase)))
        for file in candidates:
            # Skip the best, because we'll need it.
            # Skip the just-written checkpoint.
            if ".best_macro" not in file and "_{}.".format(epoch) not in file:
                os.remove(file)

    def _save_checkpoint(self, training_state, phase="main", new_best_macro=False, keep_all=False):
        """
        Parameters
        ----------
        training_state: An object containing trainer state (step number, etc.), to be saved.
        phase: Usually 'main' or 'eval'.
        new_best_macro: If true, the saved checkpoint will be marked with .best_macro, and
            potentially used later when switching from main to eval training.
        """
        if not self._serialization_dir:
            raise ConfigurationError("serialization_dir not specified - cannot "
                                     "restore a model without a directory path.")

        epoch = training_state["epoch"]
        if phase == "eval":
            model_path = os.path.join(
                self._serialization_dir,
                "model_state_eval_best.th")
        else:
            if new_best_macro:
                best_str = ".best_macro"
            else:
                best_str = ""

            model_path = os.path.join(
                self._serialization_dir,
                "model_state_{}_epoch_{}{}.th".format(
                    phase, epoch, best_str))

        model_state = self._model.state_dict()

        # Skip non-trainable params, like the main ELMo params.
        for name, param in self._model.named_parameters():
            if not param.requires_grad:
                del model_state[name]
        torch.save(model_state, model_path)

        if phase != "eval":
            torch.save(
                training_state,
                os.path.join(
                    self._serialization_dir,
                    "training_state_{}_epoch_{}{}.th".format(
                        phase, epoch, best_str)))

            task_states = {}
            for task_name, task_info in self._task_infos.items():
                task_states[task_name] = {}
                task_states[task_name]['total_batches_trained'] = task_info['total_batches_trained']
                task_states[task_name]['stopped'] = task_info['stopped']
                if self._g_optimizer is None:
                    task_states[task_name]['optimizer'] = task_info['optimizer'].state_dict()
                    sched_params = {}
                    task_states[task_name]['scheduler'] = sched_params
            task_states['global'] = {}
            task_states['global']['optimizer'] = self._g_optimizer.state_dict() if \
                self._g_optimizer is not None else None
            if self._g_scheduler is not None:
                sched_params = {}
                task_states['global']['scheduler'] = sched_params
            else:
                task_states['global']['scheduler'] = None
            torch.save(task_states, os.path.join(self._serialization_dir,
                                                 "task_state_{}_epoch_{}{}.th".format(
                                                     phase, epoch, best_str)))

            metric_states = {}
            for metric_name, metric_info in self._metric_infos.items():
                metric_states[metric_name] = {}
                metric_states[metric_name]['hist'] = metric_info['hist']
                metric_states[metric_name]['stopped'] = metric_info['stopped']
                metric_states[metric_name]['best'] = metric_info['best']
            torch.save(
                metric_states,
                os.path.join(
                    self._serialization_dir,
                    "metric_state_{}_epoch_{}{}.th".format(
                        phase, epoch, best_str)))
        log.info("Saved files to %s", self._serialization_dir)

        if phase != "eval" and new_best_macro:
            self._unmark_previous_best(phase, epoch)

        if not self._keep_all_checkpoints:
            self._delete_old_checkpoints(phase, epoch)

    def _find_last_checkpoint_suffix(self, search_phases_in_priority_order=['main']):
        """
        Search for checkpoints to load, looking only for `main` training checkpoints.

        TODO: This is probably hairier than it needs to be. If you're good at string handling...
        """
        if not self._serialization_dir:
            raise ConfigurationError("serialization_dir not specified - cannot "
                                     "restore a model without a directory path.")

        for current_search_phase in search_phases_in_priority_order:
            max_epoch = 0
            to_return = None
            candidate_files = glob.glob(
                os.path.join(
                    self._serialization_dir,
                    "model_state_{}_*".format(current_search_phase)))
            for x in candidate_files:
                epoch = int(x.split("model_state_{}_epoch_".format(
                    current_search_phase))[-1].split(".")[0])
                if epoch >= max_epoch:
                    max_epoch = epoch
                    to_return = x
            return to_return.split("model_state_")[-1]

    def _restore_checkpoint(self, search_phases_in_priority_order=['main']):
        """
        Restores a model from a serialization_dir to the last saved checkpoint.
        This includes an epoch count and optimizer state, which is serialized separately
        from  model parameters. This function should only be used to continue training -
        if you wish to load a model for inference/load parts of a model into a new
        computation graph, you should use the native Pytorch functions:
        `` model.load_state_dict(torch.load("/path/to/model/weights.th"))``

        Returns
        -------
        epoch
            The epoch at which to resume training.
        """

        suffix_to_load = self._find_last_checkpoint_suffix(
            search_phases_in_priority_order=search_phases_in_priority_order)
        assert suffix_to_load, "No checkpoint found."
        log.info("Found checkpoint {}. Loading.".format(suffix_to_load))

        model_path = os.path.join(self._serialization_dir,
                                  "model_state_{}".format(suffix_to_load))
        training_state_path = os.path.join(self._serialization_dir,
                                           "training_state_{}".format(suffix_to_load))
        task_state_path = os.path.join(self._serialization_dir,
                                       "task_state_{}".format(suffix_to_load))
        metric_state_path = os.path.join(self._serialization_dir,
                                         "metric_state_{}".format(suffix_to_load))

        model_state = torch.load(model_path, map_location=device_mapping(self._cuda_device))

        for name, param in self._model.named_parameters():
            if param.requires_grad and name not in model_state:
                log.error("!!!!!!!!!!!!!!!!!!!!!!!!!!!!!!!!!!!!!!!!!!!!!!!!!!!!!!!")
                log.error("Parameter missing from checkpoint: " + name)
                log.error("!!!!!!!!!!!!!!!!!!!!!!!!!!!!!!!!!!!!!!!!!!!!!!!!!!!!!!!")

        self._model.load_state_dict(model_state, strict=False)

        task_states = torch.load(task_state_path)
        for task_name, task_state in task_states.items():
            if task_name == 'global':
                continue
            self._task_infos[task_name]['total_batches_trained'] = task_state['total_batches_trained']
            if 'optimizer' in task_state:
                self._task_infos[task_name]['optimizer'].load_state_dict(task_state['optimizer'])
                for param, val in task_state['scheduler'].items():
                    setattr(self._task_infos[task_name]['scheduler'], param, val)
            self._task_infos[task_name]['stopped'] = task_state['stopped']
            generator = self._task_infos[task_name]['tr_generator']
            for _ in itertools.islice(generator, task_state['total_batches_trained'] %
                                      self._task_infos[task_name]['n_tr_batches']):
                pass
        if task_states['global']['optimizer'] is not None:
            self._g_optimizer.load_state_dict(task_states['global']['optimizer'])
        if task_states['global']['scheduler'] is not None:
            for param, val in task_states['global']['scheduler'].items():
                setattr(self._g_scheduler, param, val)

        metric_states = torch.load(metric_state_path)
        for metric_name, metric_state in metric_states.items():
            self._metric_infos[metric_name]['hist'] = metric_state['hist']
            self._metric_infos[metric_name]['stopped'] = metric_state['stopped']
            self._metric_infos[metric_name]['best'] = metric_state['best']

        training_state = torch.load(training_state_path)
        return training_state["pass"], training_state["should_stop"]

    def _metrics_to_tensorboard_tr(self, epoch, train_metrics, task_name):
        """
        Sends all of the train metrics to tensorboard
        """
        metric_names = train_metrics.keys()

        for name in metric_names:
            train_metric = train_metrics.get(name)
            name = task_name + '/' + task_name + '_' + name
            self._TB_train_log.add_scalar(name, train_metric, epoch)

    def _metrics_to_tensorboard_val(self, epoch, val_metrics):
        """
        Sends all of the val metrics to tensorboard
        """
        metric_names = val_metrics.keys()

        for name in metric_names:
            val_metric = val_metrics.get(name)
            name = name.split('_')[0] + '/' + name
            self._TB_validation_log.add_scalar(name, val_metric, epoch)

    @classmethod
    def from_params(cls, model, serialization_dir, params):
        ''' Generate trainer from parameters.  '''

        patience = params.pop("patience", 2)
        val_interval = params.pop("val_interval", 100)
        max_vals = params.pop("max_vals", 50)
        cuda_device = params.pop("cuda_device", -1)
        grad_norm = params.pop("grad_norm", None)
        grad_clipping = params.pop("grad_clipping", None)
        lr_decay = params.pop("lr_decay", None)
        min_lr = params.pop("min_lr", None)
        keep_all_checkpoints = params.pop("keep_all_checkpoints", False)
        val_data_limit = params.pop("val_data_limit", 5000)
        max_epochs = params.pop("max_epochs", -1)
        dec_val_scale = params.pop("dec_val_scale", 100)
        training_data_fraction = params.pop("training_data_fraction", 1.0)

        params.assert_empty(cls.__name__)
        return SamplingMultiTaskTrainer(model, patience=patience,
                                        val_interval=val_interval, max_vals=max_vals,
                                        serialization_dir=serialization_dir,
                                        cuda_device=cuda_device, grad_norm=grad_norm,
                                        grad_clipping=grad_clipping, lr_decay=lr_decay,
                                        min_lr=min_lr,
                                        keep_all_checkpoints=keep_all_checkpoints,
                                        val_data_limit=val_data_limit,
                                        max_epochs=max_epochs,
                                        dec_val_scale=dec_val_scale,
                                        training_data_fraction=training_data_fraction)<|MERGE_RESOLUTION|>--- conflicted
+++ resolved
@@ -77,11 +77,8 @@
         # AMSGrad is a flag variant of Adam, not its own object.
         opt_params['amsgrad'] = True
     elif params['optimizer'] == 'bert_adam':
-<<<<<<< HEAD
-=======
         # Transformer scheduler uses number of opt steps, if known in advance, to set the LR.
         # We leave it as -1 here (unknown) and set it if known later.
->>>>>>> 6d952c3e
         opt_params['t_total'] = -1
         opt_params['warmup'] = 0.1
     opt_params = Params(opt_params)

# This is a slightly modified version of the AllenNLP SimpleSeq2Seq class:
# https://github.com/allenai/allennlp/blob/master/allennlp/models/encoder_decoders/simple_seq2seq.py

from typing import Dict

import numpy
from overrides import overrides

import torch
from torch.nn.modules.rnn import LSTMCell
from torch.nn.modules.linear import Linear
import torch.nn.functional as F

from allennlp.common import Params
from allennlp.common.util import START_SYMBOL, END_SYMBOL
from allennlp.data.vocabulary import Vocabulary
from allennlp.modules import TextFieldEmbedder, Seq2SeqEncoder
from allennlp.modules.attention import BilinearAttention
from allennlp.modules.similarity_functions import SimilarityFunction
from allennlp.modules.token_embedders import Embedding
from allennlp.models.model import Model
from allennlp.nn.util import get_text_field_mask, sequence_cross_entropy_with_logits, weighted_sum

from .modules import Pooler


class Seq2SeqDecoder(Model):
    """
    This is a slightly modified version of AllenNLP SimpleSeq2Seq class
    """

    def __init__(self,
                 vocab: Vocabulary,
                 input_dim: int,
                 decoder_hidden_size: int,
                 max_decoding_steps: int,
                 output_proj_input_dim: int,
                 target_namespace: str = "targets",
                 target_embedding_dim: int = None,
                 attention: str = "none",
                 dropout: float = 0.0,
                 scheduled_sampling_ratio: float = 0.0,
                 ) -> None:
        super(Seq2SeqDecoder, self).__init__(vocab)
        self._max_decoding_steps = max_decoding_steps
        self._target_namespace = target_namespace

        # We need the start symbol to provide as the input at the first timestep of decoding, and
        # end symbol as a way to indicate the end of the decoded sequence.
        self._start_index = self.vocab.get_token_index(START_SYMBOL, self._target_namespace)
        self._end_index = self.vocab.get_token_index(END_SYMBOL, self._target_namespace)
        self._unk_index = self.vocab.get_token_index("@@UNKNOWN@@", self._target_namespace)
        num_classes = self.vocab.get_vocab_size(self._target_namespace)

        # Decoder output dim needs to be the same as the encoder output dim since we initialize the
        # hidden state of the decoder with that of the final hidden states of the encoder. Also, if
        # we're using attention with ``DotProductSimilarity``, this is needed.
        self._encoder_output_dim = input_dim
        self._decoder_hidden_dim = decoder_hidden_size
        if self._encoder_output_dim != self._decoder_hidden_dim:
            self._projection_encoder_out = Linear(
                self._encoder_output_dim, self._decoder_hidden_dim)
        else:
            self._projection_encoder_out = lambda x: x
        self._decoder_output_dim = self._decoder_hidden_dim
        self._output_proj_input_dim = output_proj_input_dim
        self._target_embedding_dim = target_embedding_dim
        self._target_embedder = Embedding(num_classes, self._target_embedding_dim)

        # Used to get an initial hidden state from the encoder states
<<<<<<< HEAD
        self._sent_pooler = Pooler(d_inp=input_dim, d_proj=decoder_hidden_size, project=True)
=======
        self._sent_pooler = Pooler(project=True, d_inp=input_dim, d_proj=decoder_hidden_size)
>>>>>>> 46331988

        if attention == "bilinear":
            self._decoder_attention = BilinearAttention(decoder_hidden_size, input_dim)
            # The output of attention, a weighted average over encoder outputs, will be
            # concatenated to the input vector of the decoder at each time step.
            self._decoder_input_dim = input_dim + target_embedding_dim
        elif attention == "none":
            self._decoder_attention = None
            self._decoder_input_dim = target_embedding_dim
        else:
            raise Exception("attention not implemented {}".format(attention))

        self._decoder_cell = LSTMCell(self._decoder_input_dim, self._decoder_hidden_dim)
        # Allow for a bottleneck layer between encoder outputs and distribution over vocab
        # The bottleneck layer consists of a linear transform and helps to reduce
        # number of parameters
        if self._output_proj_input_dim != self._decoder_output_dim:
            self._projection_bottleneck = Linear(
                self._decoder_output_dim, self._output_proj_input_dim)
        else:
            self._projection_bottleneck = lambda x: x
        self._output_projection_layer = Linear(self._output_proj_input_dim, num_classes)
        self._dropout = torch.nn.Dropout(p=dropout)

    def _initalize_hidden_context_states(self, encoder_outputs, encoder_outputs_mask):
        """
        Initialization of the decoder state, based on the encoder output.
        Parameters
        ----------
        encoder_outputs: torch.FloatTensor, [bs, T, h]
        encoder_outputs_mask: torch.LongTensor, [bs, T, 1]
        """

        if self._decoder_attention is not None:
            encoder_outputs = self._projection_encoder_out(encoder_outputs)
            encoder_outputs.data.masked_fill_(1 - encoder_outputs_mask.byte().data, -float('inf'))

            decoder_hidden = encoder_outputs.new_zeros(
                encoder_outputs_mask.size(0), self._decoder_hidden_dim)
            decoder_context = encoder_outputs.max(dim=1)[0]
        else:
            decoder_hidden = self._sent_pooler(encoder_outputs, encoder_outputs_mask)
            decoder_context = encoder_outputs.new_zeros(
                encoder_outputs_mask.size(0), self._decoder_hidden_dim)

        return decoder_hidden, decoder_context

    @overrides
    def forward(self,  # type: ignore
                encoder_outputs,  # type: ignore
                encoder_outputs_mask,  # type: ignore
                target_tokens: Dict[str, torch.LongTensor] = None) -> Dict[str, torch.Tensor]:
        # pylint: disable=arguments-differ
        """
        Decoder logic for producing the entire target sequence at train time.

        Parameters
        ----------
        encoder_outputs : torch.FloatTensor, [bs, T, h]
        encoder_outputs_mask : torch.LongTensor, [bs, T, 1]
        target_tokens : Dict[str, torch.LongTensor]
        """
        # TODO: target_tokens is not optional.
        batch_size, _, _ = encoder_outputs.size()

        if target_tokens is not None:
            # TODO(Alex): should really have some kind of check that the
            # namespace found is the one expected (pass in at model creation time)
            assert len(target_tokens) == 1
            targets = [v for v in target_tokens.values()][0] #target_tokens["words"]
            target_sequence_length = targets.size()[1]
            num_decoding_steps = target_sequence_length - 1
        else:
            num_decoding_steps = self._max_decoding_steps

        decoder_hidden, decoder_context = self._initalize_hidden_context_states(
            encoder_outputs, encoder_outputs_mask)

        step_logits = []

        for timestep in range(num_decoding_steps):
            input_choices = targets[:, timestep]
            decoder_input = self._prepare_decode_step_input(
                input_choices, decoder_hidden,
                encoder_outputs, encoder_outputs_mask)
            decoder_hidden, decoder_context = self._decoder_cell(
                decoder_input, (decoder_hidden, decoder_context))

            # output projection
            proj_input = self._projection_bottleneck(decoder_hidden)
            # (batch_size, num_classes)
            output_projections = self._output_projection_layer(proj_input)

            # list of (batch_size, 1, num_classes)
            step_logit = output_projections.unsqueeze(1)
            step_logits.append(step_logit)

        # (batch_size, num_decoding_steps, num_classes)
        logits = torch.cat(step_logits, 1)

        output_dict = {"logits": logits}

        if target_tokens:
            target_mask = get_text_field_mask(target_tokens)
            loss = self._get_loss(logits, targets, target_mask)
            output_dict["loss"] = loss

        return output_dict

    def _decoder_step(self,
                      decoder_input,
                      decoder_hidden,
                      decoder_context):
        """
        Applies one step of the decoder. This is used by beam search.

        Parameters
        ----------
        decoder_input: torch.FloatTensor
        decoder_hidden: torch.FloatTensor
        decoder_context: torch.FloatTensor
        """
        decoder_hidden, decoder_context = self._decoder_cell(
            decoder_input, (decoder_hidden, decoder_context))

        logits = self._output_projection_layer(decoder_hidden)

        return logits, (decoder_hidden, decoder_context)

    def _prepare_decode_step_input(
            self,
            input_indices: torch.LongTensor,
            decoder_hidden_state: torch.LongTensor = None,
            encoder_outputs: torch.LongTensor = None,
            encoder_outputs_mask: torch.LongTensor = None) -> torch.LongTensor:
        """
        Given the input indices for the current timestep of the decoder, and all the encoder
        outputs, compute the input at the current timestep.  Note: This method is agnostic to
        whether the indices are gold indices or the predictions made by the decoder at the last
        timestep.

        If we're not using attention, the output of this method is just an embedding of the input
        indices.  If we are, the output will be a concatentation of the embedding and an attended
        average of the encoder inputs.

        Parameters
        ----------
        input_indices : torch.LongTensor
            Indices of either the gold inputs to the decoder or the predicted labels from the
            previous timestep.
        decoder_hidden_state : torch.LongTensor, optional (not needed if no attention)
            Output of from the decoder at the last time step. Needed only if using attention.
        encoder_outputs : torch.LongTensor, optional (not needed if no attention)
            Encoder outputs from all time steps. Needed only if using attention.
        encoder_outputs_mask : torch.LongTensor, optional (not needed if no attention)
            Masks on encoder outputs. Needed only if using attention.
        """
        input_indices = input_indices.long()
        # input_indices : (batch_size,)  since we are processing these one timestep at a time.
        # (batch_size, target_embedding_dim)
        embedded_input = self._target_embedder(input_indices)

        if self._decoder_attention is not None:
            # encoder_outputs : (batch_size, input_sequence_length, encoder_output_dim)
            # Ensuring mask is also a FloatTensor. Or else the multiplication within attention will
            # complain.

            # important - need to use zero-masking instead of -inf for attention
            # I've checked that doing this doesn't significantly increase time
            # per batch, but should consider only doing once
            encoder_outputs.data.masked_fill_(
                1 - encoder_outputs_mask.byte().data, 0.0)

            encoder_outputs = 0.5 * encoder_outputs
            encoder_outputs_mask = encoder_outputs_mask.float()
            encoder_outputs_mask = encoder_outputs_mask[:, :, 0]
            # (batch_size, input_sequence_length)
            input_weights = self._decoder_attention(
                decoder_hidden_state, encoder_outputs, encoder_outputs_mask)
            # (batch_size, input_dim)
            attended_input = weighted_sum(encoder_outputs, input_weights)
            # (batch_size, input_dim + target_embedding_dim)
            return torch.cat((attended_input, embedded_input), -1)
        else:
            return embedded_input

    @staticmethod
    def _get_loss(logits: torch.LongTensor,
                  targets: torch.LongTensor,
                  target_mask: torch.LongTensor) -> torch.LongTensor:
        """
        Takes logits (unnormalized outputs from the decoder) of size (batch_size,
        num_decoding_steps, num_classes), target indices of size (batch_size, num_decoding_steps+1)
        and corresponding masks of size (batch_size, num_decoding_steps+1) steps and computes cross
        entropy loss while taking the mask into account.

        The length of ``targets`` is expected to be greater than that of ``logits`` because the
        decoder does not need to compute the output corresponding to the last timestep of
        ``targets``. This method aligns the inputs appropriately to compute the loss.

        During training, we want the logit corresponding to timestep i to be similar to the target
        token from timestep i + 1. That is, the targets should be shifted by one timestep for
        appropriate comparison.  Consider a single example where the target has 3 words, and
        padding is to 7 tokens.
           The complete sequence would correspond to <S> w1  w2  w3  <E> <P> <P>
           and the mask would be                     1   1   1   1   1   0   0
           and let the logits be                     l1  l2  l3  l4  l5  l6
        We actually need to compare:
           the sequence           w1  w2  w3  <E> <P> <P>
           with masks             1   1   1   1   0   0
           against                l1  l2  l3  l4  l5  l6
           (where the input was)  <S> w1  w2  w3  <E> <P>
        """
        relevant_targets = targets[:, 1:].contiguous()  # (batch_size, num_decoding_steps)
        relevant_mask = target_mask[:, 1:].contiguous()  # (batch_size, num_decoding_steps)
        loss = sequence_cross_entropy_with_logits(logits, relevant_targets, relevant_mask)
        return loss<|MERGE_RESOLUTION|>--- conflicted
+++ resolved
@@ -68,11 +68,7 @@
         self._target_embedder = Embedding(num_classes, self._target_embedding_dim)
 
         # Used to get an initial hidden state from the encoder states
-<<<<<<< HEAD
-        self._sent_pooler = Pooler(d_inp=input_dim, d_proj=decoder_hidden_size, project=True)
-=======
         self._sent_pooler = Pooler(project=True, d_inp=input_dim, d_proj=decoder_hidden_size)
->>>>>>> 46331988
 
         if attention == "bilinear":
             self._decoder_attention = BilinearAttention(decoder_hidden_size, input_dim)
